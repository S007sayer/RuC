--- conflicted
+++ resolved
@@ -35,11 +35,7 @@
 #define MAX_FORMAT_SIZE 128
 
 
-<<<<<<< HEAD
-bool is_specifier(const char ch)
-=======
-static inline int is_specifier(const char ch)
->>>>>>> 6a8eec59
+static inline bool is_specifier(const char ch)
 {
 	return (ch >= '0' && ch <= '9')
 		|| ch == 'h' || ch == 'l'		// Sub-specifiers
