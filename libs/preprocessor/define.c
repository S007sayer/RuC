/*
 *	Copyright 2020 Andrey Terekhov, Egor Anikin
 *
 *	Licensed under the Apache License, Version 2.0 (the "License");
 *	you may not use this file except in compliance with the License.
 *	You may obtain a copy of the License at
 *
 *		http://www.apache.org/licenses/LICENSE-2.0
 *
 *	Unless required by applicable law or agreed to in writing, software
 *	distributed under the License is distributed on an "AS IS" BASIS,
 *	WITHOUT WARRANTIES OR CONDITIONS OF ANY KIND, either express or implied.
 *	See the License for the specific language governing permissions and
 *	limitations under the License.
 */

#include "define.h"
#include "calculator.h"
#include "constants.h"
#include "context_var.h"
#include "file.h"
#include "preprocessor_error.h"
#include "preprocessor_utils.h"
#include <limits.h>
#include <math.h>
#include <stdio.h>
#include <stdlib.h>
#include <string.h>


void define_get_from_macrotext(int r, preprocess_context *context);


int m_equal(preprocess_context *context)
{
	int i = 0;
	int n = 1;
	int j = 0;

	while (j < context->csp)
	{
		while (context->mstring[i] == context->cstring[j])
		{
			i++;
			j++;
			if (context->mstring[i] == MACROEND && context->cstring[j] == 0)
			{
				return n;
			}
		}
		i++;
		j++;

		n++;
		i = 0;
		if (context->cstring[j++] != 0)
		{
			while (context->cstring[j++] != 0)
			{
				;
			}
		}
	}

	return 0;
}

// define c параметрами (function)
void function_scob_collect(int t, int num, preprocess_context *context)
{
	int i;

	while (context->curchar != EOF)
	{
		if (is_letter(context))
		{
			int r = collect_mident(context);

			if (r)
			{
				int oldcp1 = context->cp;
				int oldlsp = context->lsp;
				int locfchange[STRIGSIZE];
				int lcp = 0;
				int ldip;

				context->lsp += num;
				define_get_from_macrotext(r, context);
				if(context->error_in_string)
				{
					return;
				}
				ldip = get_dipp(context);

				if (context->nextch_type == FTYPE)
				{
					ldip--;
				}

				while (get_dipp(context) >= ldip) // 1 переход потому что есть префиксная замена
				{
					locfchange[lcp++] = context->curchar;
					m_nextch(context);
				}

				context->lsp = oldlsp;
				context->cp = oldcp1;

				for (i = 0; i < lcp; i++)
				{
					context->fchange[context->cp++] = locfchange[i];
				}
			}
			else
			{
				for (i = 0; i < context->msp; i++)
				{
					context->fchange[context->cp++] = context->mstring[i];
				}
			}
		}
		else if (context->curchar == '(')
		{
			context->fchange[context->cp++] = context->curchar;
			m_nextch(context);
			function_scob_collect(0, num, context);
			if(context->error_in_string)
			{
				return;
			}
		}
		else if (context->curchar == ')' || (t == 1 && context->curchar == ','))
		{
			if (t == 0)
			{
				context->fchange[context->cp++] = context->curchar;
				m_nextch(context);
			}

			return;
		}
		else if (context->curchar == '#')
		{
			if (macro_keywords(context) == SH_EVAL && context->curchar == '(')
			{
				calculator(0, context);
				if(context->error_in_string)
				{
					return;
				}
				for (i = 0; i < context->csp; i++)
				{
					context->fchange[context->cp++] = context->cstring[i];
				}
			}
			else
			{
				for (i = 0; i < context->reprtab[context->rp]; i++)
				{
					context->fchange[context->cp++] = context->reprtab[context->rp + 2 + i];
				}
			}
		}
		else
		{
			context->fchange[context->cp++] = context->curchar;
			m_nextch(context);
		}
	}
	m_error(scob_not_clous, context);
}

void function_stack_create(int n, preprocess_context *context)
{
	int num = 0;

	m_nextch(context);
	context->localstack[num + context->lsp] = context->cp;

	if (context->curchar == ')')
	{
		m_error(stalpe, context);
		return;
	}

	while (context->curchar != ')')
	{
		function_scob_collect(1, num, context);
		if(context->error_in_string)
		{
			return;
		}
		context->fchange[context->cp++] = CANGEEND;

		if (context->curchar == ',')
		{
			num++;
			context->localstack[num + context->lsp] = context->cp;

			if (num > n)
			{
				m_error(not_enough_param, context);
				return;
			}
			m_nextch(context);

			if (context->curchar == ' ')
			{
				m_nextch(context);
			}
		}
		else if (context->curchar == ')')
		{
			if (num != n)
			{
				m_error(not_enough_param2, context);
				return;
			}
			m_nextch(context);

			context->cp = context->localstack[context->lsp];
			return;
		}
	}

	m_error(scob_not_clous, context);
}

void funktionleter(int flag_macro, preprocess_context *context)
{
	int n = 0;
	int i = 0;

	context->msp = 0;

	int r = collect_mident(context);

	if ((n = m_equal(context)) != 0)
	{
		context->macrotext[context->mp++] = MACROCANGE;
		context->macrotext[context->mp++] = n - 1;
	}
	else if (!flag_macro && r)
	{
		define_get_from_macrotext(r, context);
		if(context->error_in_string)
		{
			return;
		}
	}
	else
	{
		for (i = 0; i < context->msp; i++)
		{
			context->macrotext[context->mp++] = context->mstring[i];
		}
	}
}

int to_functionident(preprocess_context *context)
{
	int num = 0;
	context->csp = 0;

	while (context->curchar != ')')
	{
		context->msp = 0;

		if (is_letter(context))
		{
			while (is_letter(context) || is_digit(context->curchar))
			{
				context->cstring[context->csp++] = context->curchar;
				m_nextch(context);
			}
			context->cstring[context->csp++] = 0;
		}
		else
		{
			m_error(functionid_begins_with_letters, context);
			return 0;
		}

		context->msp = 0;
		if (context->curchar == ',')
		{
			m_nextch(context);
			space_skip(context);
			num++;
		}
		else if (context->curchar != ')')
		{
			m_error(after_functionid_must_be_comma, context);
			return 0;
		}
	}
<<<<<<< HEAD
=======

>>>>>>> 3c8b14b8
	m_nextch(context);
	return num;
}

void function_add_to_macrotext(preprocess_context *context)
{
	int j;
	int flag_macro = 0;
	int empty = 0;

	if (context->cur == SH_MACRO)
	{
		flag_macro = 1;
	}

	context->macrotext[context->mp++] = MACROFUNCTION;

	if (context->curchar == ')')
	{
		context->macrotext[context->mp++] = -1;
		empty = 1;
		m_nextch(context);
	}
	else
	{
		context->macrotext[context->mp++] = to_functionident(context);
		if(context->error_in_string)
		{
			return;
		}
	}
	space_skip(context);

	while ((context->curchar != '\n' || flag_macro) && context->curchar != EOF)
	{
		if (is_letter(context) && !empty)
		{
			funktionleter(flag_macro, context);
			if(context->error_in_string)
			{
				return;
			}
		}
		else if (context->curchar == '#')
		{
			context->cur = macro_keywords(context);

			if (!flag_macro && context->cur == SH_EVAL && context->curchar == '(')
			{
				calculator(0, context);
				if(context->error_in_string)
				{
					return;
				}
				for (j = 0; j < context->csp; j++)
				{
					context->macrotext[context->mp++] = context->cstring[j];
				}
			}
			else if (flag_macro && context->cur == SH_ENDM)
			{
				m_nextch(context);
				context->macrotext[context->mp++] = MACROEND;
				return;
			}
			else
			{
				context->cur = 0;
				for (j = 0; j < context->reprtab[context->rp]; j++)
				{
					context->macrotext[context->mp++] = context->reprtab[context->rp + 2 + j];
				}
			}
		}
		else
		{
			context->macrotext[context->mp++] = context->curchar;
			m_nextch(context);
		}

		if (context->curchar == EOF)
		{
			m_error(not_end_fail_define, context);
			return;
		}

		if (context->curchar == '\\')
		{
			m_nextch(context);
			space_end_line(context);
			if(context->error_in_string)
			{
				return;
			}
			//context->macrotext[context->mp++] = '\n';
			m_nextch(context);
		}
	}

	context->macrotext[context->mp++] = MACROEND;
}
//

// define
void define_get_from_macrotext(int r, preprocess_context *context)
{
	int t = context->reprtab[r + 1];

	if (r)
	{
		context->msp = 0;
		if (context->macrotext[t] == MACROFUNCTION)
		{
			if (context->macrotext[++t] > -1)
			{
				function_stack_create(context->macrotext[t], context);
				if(context->error_in_string)
				{
					return;
				}
			}
		}

		m_change_nextch_type(TEXTTYPE, t + 1, context);
		m_nextch(context);
	}
	else
	{
		m_error(ident_not_exist, context);
	}
}

int define_add_to_reprtab(preprocess_context *context)
{
	int r;
	int oldrepr = context->rp;
	int hash = 0;
	context->rp += 2;

	do
	{
		hash += context->curchar;
		context->reprtab[context->rp++] = context->curchar;
		m_nextch(context);
	} while (is_letter(context) || is_digit(context->curchar));

	hash &= 255;
	context->reprtab[context->rp++] = 0;
	r = context->hashtab[hash];

	while (r)
	{
		if (equal_reprtab(r, oldrepr, context))
		{
			if (context->macrotext[context->reprtab[r + 1]] == MACROUNDEF)
			{
				context->rp = oldrepr;
				return r;
			}
			else
			{
				m_error(repeat_ident, context);
				return 0;
			}
		}
		r = context->reprtab[r];
	}

	context->reprtab[oldrepr] = context->hashtab[hash];
	context->reprtab[oldrepr + 1] = context->mp;
	context->hashtab[hash] = oldrepr;
	return 0;
}

void define_add_to_macrotext(int r, preprocess_context *context)
{
	int j;
	int lmp = context->mp;

	context->macrotext[context->mp++] = MACRODEF;
	if (context->curchar != '\n')
	{
		while (context->curchar != '\n')
		{
			if (context->curchar == EOF)
			{
				m_error(not_end_fail_define, context);
				return;
			}
			else if (context->curchar == '#')
			{
				context->cur = macro_keywords(context);
				if (context->cur == SH_EVAL)
				{
					if (context->curchar != '(')
					{
						m_error(after_eval_must_be_ckob, context);
						return;
					}

					calculator(0, context);
					if(context->error_in_string)
					{
						return;
					}

					for (j = 0; j < context->csp; j++)
					{
						context->macrotext[context->mp++] = context->cstring[j];
					}
				}
				else
				{
					for (j = 0; j < context->reprtab[context->rp]; j++)
					{
						context->macrotext[context->mp++] = context->reprtab[context->rp + 2 + j];
					}
				}
			}
			else if (context->curchar == '\\')
			{
				m_nextch(context);
				space_end_line(context);
				if(context->error_in_string)
				{
					return;
				}
				//context->macrotext[context->mp++] = '\n';
				m_nextch(context);
			}
			else if (is_letter(context))
			{
				int k = collect_mident(context);
				if (k)
				{
					define_get_from_macrotext(k, context);
					if(context->error_in_string)
					{
						return;
					}
				}
				else
				{
					for (j = 0; j < context->msp; j++)
					{
						context->macrotext[context->mp++] = context->mstring[j];
					}
				}
			}
			else
			{
				context->macrotext[context->mp++] = context->curchar;
				m_nextch(context);
			}
		}

		while (context->macrotext[context->mp - 1] == ' ' || context->macrotext[context->mp - 1] == '\t')
		{
			context->macrotext[context->mp - 1] = MACROEND;
			context->mp--;
		}
	}
	else
	{
		context->macrotext[context->mp++] = '0';
	}

	context->macrotext[context->mp++] = MACROEND;

	if (r)
	{
		context->reprtab[r + 1] = lmp;
	}
}

void define_relis(preprocess_context *context)
{
	int r;

	if (!is_letter(context))
	{
		m_error(ident_begins_with_letters1, context);
		return;
	}

	r = define_add_to_reprtab(context);
	if(context->error_in_string)
	{
		return;
	}

	context->msp = 0;

	if (context->curchar == '(' && !r)
	{
		m_nextch(context);
		function_add_to_macrotext(context);
		if(context->error_in_string)
		{
			return;
		}
	}
	else if (context->curchar != ' ' && context->curchar != '\n' && context->curchar != '\t')
	{
		m_error(after_ident_must_be_space1, context);
		return;
	}
	else
	{
		space_skip(context);
		define_add_to_macrotext(r, context);
	}
}

void set_relis(preprocess_context *context)
{
	int j;

	space_skip(context);

	if (!is_letter(context))
	{
		m_error(ident_begins_with_letters1, context);
		return;
	}

	j = collect_mident(context);

	if (context->macrotext[context->reprtab[j + 1]] == MACROFUNCTION)
	{
		m_error(functions_cannot_be_changed, context);
		return;
	}
	else if (context->curchar != ' ')
	{
		m_error(after_ident_must_be_space1, context);
		return;
	}

	m_nextch(context);
	space_skip(context);

	define_add_to_macrotext(j, context);
}
//<|MERGE_RESOLUTION|>--- conflicted
+++ resolved
@@ -294,10 +294,6 @@
 			return 0;
 		}
 	}
-<<<<<<< HEAD
-=======
-
->>>>>>> 3c8b14b8
 	m_nextch(context);
 	return num;
 }
