--- conflicted
+++ resolved
@@ -436,12 +436,9 @@
 				return -1;
 			}
 		}
-<<<<<<< HEAD
-		else if (env->curchar != '\n')
-=======
-		else if (opration_flag || context->curchar == '(')
-		{
-			c = check_opiration(context);
+		else if (opration_flag || env->curchar == '(')
+		{
+			c = check_opiration(env);
 			if (c)
 			{
 				int n = get_prior(c);
@@ -449,11 +446,11 @@
 
 				if (n != 0 && if_flag && n > 3)
 				{
-					m_error(not_arithmetic_operations, context);
+					m_error(not_arithmetic_operations, env);
 				}
 				if (n != 0 && !if_flag && n <= 3)
 				{
-					m_error(not_logical_operations, context);
+					m_error(not_logical_operations, env);
 				}
 
 				while (op != 0 && n != 0 && get_prior(operation[op - 1]) >= n)
@@ -465,13 +462,12 @@
 				}
 				operation[op++] = c;
 			}
-			else if (context->curchar != '\n')
-			{
-				m_error(3, context);
-			}
-		}
-		else if (context->curchar != '\n')
->>>>>>> 41a29df6
+			else if (env->curchar != '\n')
+			{
+				m_error(3, env);
+			}
+		}
+		else if (env->curchar != '\n')
 		{
 			size_t position = skip_str(env); 
 			macro_error(third_party_symbol
