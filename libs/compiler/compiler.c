--- conflicted
+++ resolved
@@ -119,11 +119,7 @@
 
 		compiler_context_attach_io(context, macro_processed, IO_TYPE_INPUT, IO_SOURCE_MEM);
 		output_tables_and_tree(context, tree_path);
-<<<<<<< HEAD
-		if(!context->error_flag)
-=======
-		if (!context->error_flag && !context->error_flag)
->>>>>>> 1966f91a
+		if (!context->error_flag)
 		{
 			output_codes(context, codes_path);
 		}
@@ -319,14 +315,7 @@
 
 	process_user_requests(context, workspace);
 
-<<<<<<< HEAD
-	if(context->error_flag != 0)
-	{
-		k = 1;
-	}
-=======
 	int ret = get_exit_code(context);
->>>>>>> 1966f91a
 	compiler_context_deinit(context);
 	free(context);
 
