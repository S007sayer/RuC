/*
 *	Copyright 2016 Andrey Terekhov
 *
 *	Licensed under the Apache License, Version 2.0 (the "License");
 *	you may not use this file except in compliance with the License.
 *	You may obtain a copy of the License at
 *
 *		http://www.apache.org/licenses/LICENSE-2.0
 *
 *	Unless required by applicable law or agreed to in writing, software
 *	distributed under the License is distributed on an "AS IS" BASIS,
 *	WITHOUT WARRANTIES OR CONDITIONS OF ANY KIND, either express or implied.
 *	See the License for the specific language governing permissions and
 *	limitations under the License.
 */

#include "extdecl.h"
#include "errors.h"
#include "global.h"
#include "scanner.h"


void exprassnval(compiler_context *);
void expr(compiler_context *context, int level);
void exprassn(compiler_context *context, int);

void struct_init(compiler_context *context, int);
int gettype(compiler_context *context);

// если b=1, то это просто блок,
// b = 2 - блок нити,
// b = -1 - блок в switch, иначе
// b = 0 - это блок функции
void block(compiler_context *context, int b);


int modeeq(compiler_context *context, int first_mode, int second_mode)
{
	int n;
	int i;
	int flag = 1;
	int mode;
	if (context->modetab[first_mode] != context->modetab[second_mode])
	{
		return 0;
	}

	mode = context->modetab[first_mode];
	// определяем, сколько полей надо сравнивать для различных типов записей
	n = mode == MSTRUCT || mode == MFUNCTION ? 2 + context->modetab[first_mode + 2] : 1;

	for (i = 1; i <= n && flag; i++)
	{
		flag = context->modetab[first_mode + i] == context->modetab[second_mode + i];
	}

	return flag;
}

int check_duplicates(compiler_context *context)
{
	// проверяет, имеется ли в modetab только что внесенный тип.
	// если да, то возвращает ссылку на старую запись, иначе - на новую.

	int old = context->modetab[context->startmode];

	while (old)
	{
		if (modeeq(context, context->startmode + 1, old + 1))
		{
			context->md = context->startmode;
			context->startmode = context->modetab[context->startmode];
			return old + 1;
		}
		else
		{
			old = context->modetab[old];
		}
	}
	return context->startmode + 1;
}

int newdecl(compiler_context *context, int type, int elemtype)
{
	context->modetab[context->md] = context->startmode;
	context->startmode = context->md++;
	context->modetab[context->md++] = type;
	context->modetab[context->md++] = elemtype; // ссылка на элемент

	return check_duplicates(context);
}

int evaluate_params(compiler_context *context, int num, int formatstr[], int formattypes[], int placeholders[])
{
	int numofparams = 0;
	int i = 0;
	int fsi;

	//	for (i=0; i<num; i++)
	//		printf("%c %i\n", formatstr[i], formatstr[i]);

	for (i = 0; i < num; i++)
	{
		if (formatstr[i] == '%')
		{
			if (fsi = formatstr[++i], fsi != '%')
			{
				if (numofparams == MAXPRINTFPARAMS)
				{
					error(context, too_many_printf_params);
				}

				placeholders[numofparams] = fsi;
			}
			switch (fsi) // Если добавляется новый спецификатор -- не забыть
						 // внести его в switch в bad_printf_placeholder
			{
				case 'i':
				case 1094: // 'ц'
					formattypes[numofparams++] = LINT;
					break;

				case 'c':
				case 1083: // л
					formattypes[numofparams++] = LCHAR;
					break;

				case 'f':
				case 1074: // в
					formattypes[numofparams++] = LFLOAT;
					break;

				case 's':
				case 1089: // с
					formattypes[numofparams++] = newdecl(context, MARRAY, LCHAR);
					break;

				case '%':
					break;

				case 0:
					error(context, printf_no_format_placeholder);
					break;

				default:
					context->bad_printf_placeholder = fsi;
					error(context, printf_unknown_format_placeholder);
					break;
			}
		}
	}

	return numofparams;
}

int szof(compiler_context *context, int type)
{
	return context->next == LEFTSQBR
			   ? 1
			   : type == LFLOAT ? 2 : (type > 0 && context->modetab[type] == MSTRUCT) ? context->modetab[type + 1] : 1;
}

int is_row_of_char(compiler_context *context, int t)
{
	return t > 0 && context->modetab[t] == MARRAY && context->modetab[t + 1] == LCHAR;
}

int is_function(compiler_context *context, int t)
{
	return t > 0 && context->modetab[t] == MFUNCTION;
}

int is_array(compiler_context *context, int t)
{
	return t > 0 && context->modetab[t] == MARRAY;
}

int is_pointer(compiler_context *context, int t)
{
	return t > 0 && context->modetab[t] == MPOINT;
}

int is_struct(compiler_context *context, int t)
{
	return t > 0 && context->modetab[t] == MSTRUCT;
}

int is_float(compiler_context *context, int t)
{
	UNUSED(context);
	return t == LFLOAT || t == LDOUBLE;
}

int is_int(compiler_context *context, int t)
{
	UNUSED(context);
	return t == LINT || t == LLONG || t == LCHAR;
}

void mustbe(compiler_context *context, int what, int e)
{
	if (scaner(context) != what)
	{
		error(context, e);
	}
}

void totree(compiler_context *context, int op)
{
	context->tree[context->tc++] = op;
}

void totreef(compiler_context *context, int op)
{
	context->tree[context->tc++] = op;
	if (context->ansttype == LFLOAT &&
		((op >= ASS && op <= DIVASS) || (op >= ASSAT && op <= DIVASSAT) || (op >= EQEQ && op <= UNMINUS)))
	{
		context->tree[context->tc - 1] += 50;
	}
}

int getstatic(compiler_context *context, int type)
{
	int olddispl = context->displ;
	context->displ += context->lg * szof(context, type); // lg - смещение от l (+1) или от g (-1)
	if (context->lg > 0)
	{
		context->maxdispl = (context->displ > context->maxdispl) ? context->displ : context->maxdispl;
	}
	else
	{
		context->maxdisplg = -context->displ;
	}
	return olddispl;
}

int toidentab(compiler_context *context, int f, int type)
{
	// f =  0, если не ф-ция, f=1, если метка, f=funcnum,
	// если описание ф-ции,
	// f = -1, если ф-ция-параметр, f>=1000, если это описание типа
	// f = -2, #define

	// printf("\n f= %i context->repr %i rtab[context->repr] %i
	// rtab[context->repr+1] %i rtab[context->repr+2] %i\n", f,
	// context->repr, context->reprtab[context->repr],
	// context->reprtab[context->repr+1], context->reprtab[context->repr+2]);
	int pred;

	compiler_table_expand(&context->reprtab, 1);

	context->lastid = context->id;
	if (REPRTAB[REPRTAB_POS + 1] == 0) // это может быть только MAIN
	{
		if (context->wasmain)
		{
			error(context, more_than_1_main);
		}
		context->wasmain = context->id;
	}

	// ссылка на описание с таким же
	// представлением в предыдущем блоке
	pred = context->identab[context->id] = REPRTAB[REPRTAB_POS + 1];
	if (pred)
	{
		// pred == 0 только для main, эту ссылку портить нельзя
		// ссылка на текущее описание с этим представлением
		// (это в reprtab)
		REPRTAB[REPRTAB_POS + 1] = context->id;
	}

	if (f != 1 && pred >= context->curid) // один  и тот же идент м.б. переменной и меткой
	{
		if (context->func_def == 3 ? 1 : context->identab[pred + 1] > 0 ? 1 : context->func_def == 1 ? 0 : 1)
		{
			error(context, repeated_decl);
			// только определение функции может иметь 2
			// описания, т.е. иметь предописание
		}
	}

	context->identab[context->id + 1] = REPRTAB_POS; // ссылка на представление
	if (f == -2)									 // #define
	{
		context->identab[context->id + 2] = 1;
		context->identab[context->id + 3] = type; // это целое число, определенное по #define
	}
	else // дальше тип или ссылка на modetab (для функций и структур)
	{
		context->identab[context->id + 2] = type; // тип -1 int, -2 char, -3 float, -4 long, -5 double,
												  // если тип > 0, то это ссылка на modetab
		if (f == 1)
		{
			context->identab[context->id + 2] = 0; // 0, если первым встретился goto, когда встретим метку,
												   // поставим 1
			context->identab[context->id + 3] = 0; // при генерации кода когда встретим метку, поставим pc
		}
		else if (f >= 1000)
		{
			context->identab[context->id + 3] = f; // это описание типа, если f > 1000, то f-1000 - это номер
												   // иниц проц
		}
		else if (f)
		{
			if (f < 0)
			{
				context->identab[context->id + 3] = -(context->displ++);
				context->maxdispl = context->displ;
			}
			else // identtab[context->lastid+3] - номер функции, если < 0, то
				 // это функция-параметр
			{
				context->identab[context->id + 3] = f;
				if (context->func_def == 2)
				{
					context->identab[context->lastid + 1] *= -1; //это предописание
					context->predef[++context->prdf] = REPRTAB_POS;
				}
				else
				{
					int i;

					for (i = 0; i <= context->prdf; i++)
					{
						if (context->predef[i] == REPRTAB_POS)
						{
							context->predef[i] = 0;
						}
					}
				}
			}
		}
		else
		{
			context->identab[context->id + 3] = getstatic(context, type);
		}
	}
	context->id += 4;
	return context->lastid;
}

void binop(compiler_context *context, int sp)
{
	int op = context->stackop[sp];
	int rtype = context->stackoperands[context->sopnd--];
	int ltype = context->stackoperands[context->sopnd];

	if (is_pointer(context, ltype) || is_pointer(context, rtype))
	{
		error(context, operand_is_pointer);
	}
	if ((op == LOGOR || op == LOGAND || op == LOR || op == LEXOR || op == LAND || op == LSHL || op == LSHR ||
		 op == LREM) &&
		(is_float(context, ltype) || is_float(context, rtype)))
	{
		error(context, int_op_for_float);
	}
	if (is_int(context, ltype) && is_float(context, rtype))
	{
		totree(context, WIDEN1);
	}
	if (is_int(context, rtype) && is_float(context, ltype))
	{
		totree(context, WIDEN);
	}
	if (is_float(context, ltype) || is_float(context, rtype))
	{
		context->ansttype = LFLOAT;
	}
	if (op == LOGOR || op == LOGAND)
	{
		totree(context, op);
		context->tree[context->stacklog[sp]] = context->tc++;
	}
	else
	{
		totreef(context, op);
	}
	if (op >= EQEQ && op <= LGE)
	{
		context->ansttype = LINT;
	}
	context->stackoperands[context->sopnd] = context->ansttype;
	// printf("binop context->sopnd=%i ltype=%i rtype=%i
	// context->ansttype=%i\n", context->sopnd, ltype, rtype,
	// context->ansttype);
	context->anst = VAL;
}

void toval(compiler_context *context)
{
	// надо значение положить на стек,
	// например, чтобы передать параметром

	if (context->anst == VAL || context->anst == NUMBER)
	{
		;
	}
	else if (is_struct(context, context->ansttype))
	{
		if (!context->inass)
		{
			if (context->anst == IDENT)
			{
				context->tc -= 2;
				totree(context, COPY0ST);
				totree(context, context->anstdispl);
			}
			else // тут может быть только ADDR
			{
				totree(context, COPY1ST);
			}
			totree(context, context->modetab[context->ansttype + 1]);
			context->anst = VAL;
		}
	}
	else
	{
		if (context->anst == IDENT)
		{
			context->tree[context->tc - 2] = is_float(context, context->ansttype) ? TIdenttovald : TIdenttoval;
		}

		if (!(is_array(context, context->ansttype) || is_pointer(context, context->ansttype)))
		{
			if (context->anst == ADDR)
			{
				totree(context, is_float(context, context->ansttype) ? TAddrtovald : TAddrtoval);
			}
		}
		context->anst = VAL;
	}
}

void insertwiden(compiler_context *context)
{
	context->tc--;
	totree(context, WIDEN);
	totree(context, TExprend);
}

void applid(compiler_context *context)
{
	compiler_table_expand(&context->reprtab, 1);
	context->lastid = REPRTAB[REPRTAB_POS + 1];
	if (context->lastid == 1)
	{
		error(context, ident_is_not_declared);
	}
}


void exprval(compiler_context *context);
void unarexpr(compiler_context *context);

void actstring(compiler_context *context)
{
	int n = 0;
	int adn;
<<<<<<< HEAD
    int flagfloat = 0;
	totree(TString);
	adn = tc++;
=======

	totree(context, TString);
	adn = context->tc++;
>>>>>>> 54da3974
	do
	{
		/*
			if (scaner(context) == IDENT)
			{
				applid(context);
				if (context->identab[context->lastid+2] == 1)
					context->cur = NUMBER, context->ansttype = LINT, num =
				context->identab[context->lastid+3];
			}
		*/
<<<<<<< HEAD

		if (scaner() == NUMBER &&
            (ansttype == LINT || ansttype == LCHAR || ansttype ==LFLOAT))
		{
            flagfloat |= ansttype == LFLOAT;
			totree(num);
=======
		if (scaner(context) == NUMBER && (context->ansttype == LINT || context->ansttype == LCHAR))
		{
			totree(context, context->num);
>>>>>>> 54da3974
		}
		else
		{
			error(context, wrong_init_in_actparam);
		}
		++n;
	} while (scaner(context) == COMMA);

	context->tree[adn] = n;
	if (context->cur != END)
	{
		error(context, no_comma_or_end);
	}
<<<<<<< HEAD
    ansttype = newdecl(MARRAY, flagfloat ? LFLOAT : LINT);
	anst = VAL;
=======
	context->ansttype = newdecl(context, MARRAY, LINT);
	context->anst = VAL;
>>>>>>> 54da3974
}

void mustbestring(compiler_context *context)
{
	scaner(context);
	exprassn(context, 1);
	toval(context);
	context->sopnd--;
	if (!(context->ansttype > 0 && context->modetab[context->ansttype] == MARRAY &&
		  context->modetab[context->ansttype + 1] == LCHAR))
	{
		error(context, not_string_in_stanfunc);
	}
}

void mustbepointstring(compiler_context *context)
{
	scaner(context);
	exprassn(context, 1);
	toval(context);
	context->sopnd--;
	if (!(context->ansttype > 0 && context->modetab[context->ansttype] == MPOINT &&
		  is_array(context, context->modetab[context->ansttype + 1]) &&
		  context->modetab[context->modetab[context->ansttype + 1] + 1] == LCHAR))
	{
		error(context, not_point_string_in_stanfunc);
	}
}

void mustberow(compiler_context *context)
{
	scaner(context);
	exprassn(context, 1);
	toval(context);
	context->sopnd--;

	if (!(context->ansttype > 0 && context->modetab[context->ansttype] == MARRAY))
	{
		error(context, not_array_in_stanfunc);
	}
}

void mustbeint(compiler_context *context)
{
	scaner(context);
	exprassn(context, 1);
	toval(context);
	context->sopnd--;
	if (context->ansttype != LINT && context->ansttype != LCHAR)
	{
		error(context, not_int_in_stanfunc);
	}
}

void mustberowofint(compiler_context *context)
{
	scaner(context);
	if (context->cur == BEGIN)
	{
		actstring(context), totree(context, TExprend);
	}
	else
	{
<<<<<<< HEAD
		exprassn(1);
		toval();
		sopnd--;
        if (ansttype == LINT || ansttype == LCHAR)
        {
            totree(ROWING);
            ansttype = newdecl(MARRAY, LINT);
        }
=======
		exprassn(context, 1);
		toval(context);
		context->sopnd--;
>>>>>>> 54da3974
	}
	if (!(context->ansttype > 0 && context->modetab[context->ansttype] == MARRAY &&
		  (context->modetab[context->ansttype + 1] == LINT || context->modetab[context->ansttype + 1] == LCHAR)))
	{
		error(context, not_rowofint_in_stanfunc);
	}
}

<<<<<<< HEAD
void mustberowoffloat()
{
    scaner();

    if (cur == BEGIN)
    {
        actstring(), totree(TExprend);
    }
    else
    {
        exprassn(1);
        toval();
        sopnd--;
        if (ansttype == LFLOAT)
        {
            totree(ROWINGD);
            ansttype = newdecl(MARRAY, LFLOAT);
        }
    }

    if (!(ansttype > 0 && modetab[ansttype] == MARRAY &&
        modetab[ansttype + 1] == LFLOAT))
    {
        error(not_rowoffloat_in_stanfunc);
    }
}

void primaryexpr()
=======
void primaryexpr(compiler_context *context)
>>>>>>> 54da3974
{
	if (context->cur == NUMBER)
	{
		if (context->ansttype == LFLOAT) // context->ansttype задается прямо в сканере
		{
			totree(context, TConstd);
			totree(context, context->numr.first);
			totree(context, context->numr.second);
		}
		else
		{
			totree(context, TConst);
			totree(context, context->num); // LINT, LCHAR
		}
		context->stackoperands[++context->sopnd] = context->ansttype;
		// printf("number context->sopnd=%i context->ansttype=%i\n",
		// context->sopnd, context->ansttype);
		context->anst = NUMBER;
	}
	else if (context->cur == STRING)
	{
		int i;

		context->ansttype = newdecl(context, MARRAY, LCHAR); // теперь пишем context->ansttype в
															 // анализаторе, а не в сканере
		totree(context, TString);
		totree(context, context->num);

		for (i = 0; i < context->num; i++)
		{
			totree(context, context->lexstr[i]);
		}

		context->stackoperands[++context->sopnd] = context->ansttype; // ROWOFCHAR
		context->anst = VAL;
	}
	else if (context->cur == IDENT)
	{
		applid(context);
		/*
			if (context->identab[context->lastid+2] == 1) // #define
			{
				totree(context, TConst);
				totree(context, num = context->identab[context->lastid+3]);
				context->anst = NUMBER;
				context->ansttype = LINT;
			}
			else
		*/
		{
			totree(context, TIdent);
			totree(context, context->anstdispl = context->identab[context->lastid + 3]);
			context->stackoperands[++context->sopnd] = context->ansttype = context->identab[context->lastid + 2];
			context->anst = IDENT;
		}
	}
	else if (context->cur == LEFTBR)
	{
		if (context->next == LVOID)
		{
			scaner(context);
			mustbe(context, LMULT, no_mult_in_cast);
			unarexpr(context);
			if (!is_pointer(context, context->ansttype))
			{
				error(context, not_pointer_in_cast);
			}
			mustbe(context, RIGHTBR, no_rightbr_in_cast);
			toval(context);
			// totree(context, CASTC);
			totree(context, TExprend);
		}
		else
		{
			int oldsp = context->sp;
			scaner(context);
			expr(context, 1);
			mustbe(context, RIGHTBR, wait_rightbr_in_primary);
			while (context->sp > oldsp)
			{
				binop(context, --context->sp);
			}
		}
	}
	else if (context->cur <= STANDARD_FUNC_START) // стандартная функция
	{
		int func = context->cur;

		if (scaner(context) != LEFTBR)
		{
			error(context, no_leftbr_in_stand_func);
		}
		if (func <= STRCPY && func >= STRLEN) // функции работы со строками
		{
			if (func >= STRNCAT)
			{
				mustbepointstring(context);
			}
			else
			{
				mustbestring(context);
			}
			if (func != STRLEN)
			{
				mustbe(context, COMMA, no_comma_in_act_params_stanfunc);
				mustbestring(context);
				if (func == STRNCPY || func == STRNCAT || func == STRNCMP)
				{
					mustbe(context, COMMA, no_comma_in_act_params_stanfunc);
					mustbeint(context);
				}
			}
			if (func < STRNCAT)
			{
				context->stackoperands[++context->sopnd] = context->ansttype = LINT;
			}
		}
<<<<<<< HEAD
        else if (func >= RECEIVE_STRING && func <= SEND_INT)
        {
            notrobot = 0;                               // новые функции Фадеева
            mustbeint();
            if (func == SEND_INT || func == SEND_STRING)
            {
                mustbe(COMMA, no_comma_in_act_params_stanfunc);
                mustberowofint();
            }
            else if (func == SEND_FLOAT)
            {
                mustbe(COMMA, no_comma_in_act_params_stanfunc);
                mustberowoffloat();
            }
            else
                ;
        }
		else if (func >= ICON && func <= WIFI_CONNECT)	// функции Фадеева
=======
		else if (func >= ICON && func <= WIFI_CONNECT) // функции Фадеева
>>>>>>> 54da3974
		{
			context->notrobot = 0;
			if (func <= PIXEL && func >= ICON)
			{
				mustberowofint(context);
				if (func != CLEAR)
				{
					mustbe(context, COMMA, no_comma_in_act_params_stanfunc);
				}

				if (func == LINE || func == RECTANGLE || func == ELLIPS)
				{
					mustbeint(context);
					mustbe(context, COMMA, no_comma_in_act_params_stanfunc);
					mustbeint(context);
					mustbe(context, COMMA, no_comma_in_act_params_stanfunc);
					mustbeint(context);
					mustbe(context, COMMA, no_comma_in_act_params_stanfunc);
					mustbeint(context);
					if (func != LINE)
					{
						mustbe(context, COMMA, no_comma_in_act_params_stanfunc);
						mustbeint(context);
					}
				}
				else if (func == ICON || func == PIXEL)
				{
					mustbeint(context);
					mustbe(context, COMMA, no_comma_in_act_params_stanfunc);
					mustbeint(context);
					if (func == ICON)
					{
						mustbe(context, COMMA, no_comma_in_act_params_stanfunc);
						mustbeint(context);
					}
				}
				else if (func == DRAW_NUMBER || func == DRAW_STRING)
				{
					mustbeint(context);
					mustbe(context, COMMA, no_comma_in_act_params_stanfunc);
					mustbeint(context);
					mustbe(context, COMMA, no_comma_in_act_params_stanfunc);
					if (func == DRAW_STRING)
					{
						mustbestring(context);
					}
					else // DRAW_NUMBER
					{
						scaner(context);
						exprassn(context, 1);
						toval(context);
						context->sopnd--;
						if (is_int(context, context->ansttype))
						{
							totree(context, WIDEN);
						}
						else if (context->ansttype != LFLOAT)
						{
							error(context, not_float_in_stanfunc);
						}
					}
				}
			}
			else if (func == SETSIGNAL)
			{
				mustbeint(context);
				mustbe(context, COMMA, no_comma_in_act_params_stanfunc);
				mustberowofint(context);
				mustbe(context, COMMA, no_comma_in_act_params_stanfunc);
				mustberowofint(context);
			}
			else if (func == WIFI_CONNECT || func == BLYNK_AUTORIZATION || func == BLYNK_NOTIFICATION)
			{
				mustbestring(context);
				if (func == WIFI_CONNECT)
				{
					mustbe(context, COMMA, no_comma_in_act_params_stanfunc);
					mustbestring(context);
				}
			}
			else
			{
				mustbeint(context);
				if (func != BLYNK_RECEIVE)
				{
					mustbe(context, COMMA, no_comma_in_act_params_stanfunc);
					if (func == BLYNK_TERMINAL)
					{
						mustbestring(context);
					}
					else if (func == BLYNK_SEND)
					{
						mustbeint(context);
					}
					else if (func == BLYNK_PROPERTY)
					{
						mustbestring(context);
						mustbe(context, COMMA, no_comma_in_act_params_stanfunc);
						mustbestring(context);
					}
					else // BLYNK_LCD
					{
						mustbeint(context);
						mustbe(context, COMMA, no_comma_in_act_params_stanfunc);
						mustbeint(context);
						mustbe(context, COMMA, no_comma_in_act_params_stanfunc);
						mustbestring(context);
					}
				}
				else
				{
					context->stackoperands[++context->sopnd] = context->ansttype = LINT;
				}
			}
		}
		else if (func == UPB) // UPB
		{
			mustbeint(context);
			mustbe(context, COMMA, no_comma_in_act_params_stanfunc);
			mustberow(context);
			context->stackoperands[++context->sopnd] = context->ansttype = LINT;
		}
		else if (func <= TMSGSEND && func >= TGETNUM) // процедуры управления параллельными нитями
		{
			if (func == TINIT || func == TDESTROY || func == TEXIT)
			{
				; // void()
			}
			else if (func == TMSGRECEIVE || func == TGETNUM) // getnum int()   msgreceive msg_info()
			{
				context->anst = VAL;
				context->ansttype = context->stackoperands[++context->sopnd] =
					func == TGETNUM ? LINT : 2; // 2 - это ссылка на msg_info
												//не было параметра,  выдали 1 результат
			}
			else
			{
				// MSGSEND void(msg_info)  CREATE int(void*(*func)(void*))
				// SEMCREATE int(int)  JOIN,  SLEEP,  SEMWAIT,  SEMPOST void(int)
				// у этих процедур 1 параметр
				scaner(context);

				if (func == TCREATE)
				{
					int dn;

					if (context->cur != IDENT)
					{
						error(context, act_param_not_ident);
					}
					applid(context);
					if (context->identab[context->lastid + 2] != 15) // 15 - это аргумент типа void* (void*)
					{
						error(context, wrong_arg_in_create);
					}

					context->stackoperands[context->sopnd] = context->ansttype = LINT;
					dn = context->identab[context->lastid + 3];
					if (dn < 0)
					{
						totree(context, TIdenttoval);
						totree(context, -dn);
					}
					else
					{
						totree(context, TConst);
						totree(context, dn);
					}
					context->anst = VAL;
				}
				else
				{
					context->leftansttype = 2;
					exprassn(context, 1);
					toval(context);

					if (func == TMSGSEND)
					{
						if (context->ansttype != 2) // 2 - это аргумент типа msg_info (struct{int numTh; int data;})
						{
							error(context, wrong_arg_in_send);
						}
						--context->sopnd;
					}
					else
					{
						if (!is_int(context, context->ansttype))
						{
							error(context, param_threads_not_int);
						}
						if (func == TSEMCREATE)
						{
							context->anst = VAL,
							context->ansttype = context->stackoperands[context->sopnd] =
								LINT; // съели 1 параметр, выдали int
						}
						else
						{
							--context->sopnd; // съели 1 параметр, не выдали
						}
						// результата
					}
				}
			}
		}
		else if (func == RAND)
		{
			context->ansttype = context->stackoperands[++context->sopnd] = LFLOAT;
		}
		else
		{
			scaner(context);
			exprassn(context, 1);
			toval(context);

			// GETDIGSENSOR int(int port, int pins[]),
			// GETANSENSOR int (int port, int pin),
			// SETMOTOR и VOLTAGE void (int port, int volt)
			if (func == GETDIGSENSOR || func == GETANSENSOR || func == SETMOTOR || func == VOLTAGE)
			{
				context->notrobot = 0;
				if (!is_int(context, context->ansttype))
				{
					error(context, param_setmotor_not_int);
				}
				mustbe(context, COMMA, no_comma_in_setmotor);
				scaner(context);
				if (func == GETDIGSENSOR)
				{
					if (context->cur == BEGIN)
					{
						context->sopnd--, actstring(context);
					}
					else
					{
						error(context, getdigsensorerr);
					}
				}
				else
				{
					exprassn(context, 1);
					toval(context);
					if (!is_int(context, context->ansttype))
					{
						error(context, param_setmotor_not_int);
					}
					if (func == SETMOTOR || func == VOLTAGE)
					{
						context->sopnd -= 2;
					}
					else
					{
						--context->sopnd, context->anst = VAL;
					}
				}
				if (func == SETMOTOR || func == VOLTAGE)
				{
					context->sopnd -= 2;
				}
				else
				{
					context->anst = VAL, --context->sopnd;
				}
			}
			else if (func == ABS && is_int(context, context->ansttype))
			{
				func = ABSI;
			}
			else
			{
				if (is_int(context, context->ansttype))
				{
					totree(context, WIDEN);
					context->ansttype = context->stackoperands[context->sopnd] = LFLOAT;
				}
				if (!is_float(context, context->ansttype))
				{
					error(context, bad_param_in_stand_func);
				}
				if (func == ROUND)
				{
					context->ansttype = context->stackoperands[context->sopnd] = LINT;
				}
			}
		}
		totree(context, 9500 - func);
		mustbe(context, RIGHTBR, no_rightbr_in_stand_func);
	}
	else
	{
		error(context, not_primary);
	}
}

void index_check(compiler_context *context)
{
	if (!is_int(context, context->ansttype))
	{
		error(context, index_must_be_int);
	}
}

int find_field(compiler_context *context, int stype)
{
	// выдает смещение до найденного поля или ошибку

	int i;
	int flag = 1;
	int select_displ = 0;

	scaner(context);
	mustbe(context, IDENT, after_dot_must_be_ident);

	for (i = 0; i < context->modetab[stype + 2]; i += 2) // тут хранится удвоенное n
	{
		int field_type = context->modetab[stype + 3 + i];

		if (context->modetab[stype + 4 + i] == REPRTAB_POS)
		{
			context->stackoperands[context->sopnd] = context->ansttype = field_type;
			flag = 0;
			break;
		}
		else
		{
			select_displ += szof(context, field_type);
		}
		// прибавляем к суммарному смещению длину поля
	}
	if (flag)
	{
		error(context, no_field);
	}
	return select_displ;
}

void selectend(compiler_context *context)
{
	while (context->next == DOT)
	{
		context->anstdispl += find_field(context, context->ansttype);
	}

	totree(context, context->anstdispl);
	if (is_array(context, context->ansttype) || is_pointer(context, context->ansttype))
	{
		totree(context, TAddrtoval);
	}
}

int Norder(compiler_context *context, int t)
{
	// вычислить размерность массива

	int n = 1;
	while ((t = context->modetab[t + 1]) > 0)
	{
		n++;
	}
	return n;
}

void array_init(compiler_context *context, int t);

void postexpr(compiler_context *context)
{
	int lid;
	int leftansttyp;
	int was_func = 0;

	lid = context->lastid;
	leftansttyp = context->ansttype;

	if (context->next == LEFTBR) // вызов функции
	{
		int i;
		int j;
		int n;
		int dn;
		int oldinass = context->inass;

		was_func = 1;
		scaner(context);
		if (!is_function(context, leftansttyp))
		{
			error(context, call_not_from_function);
		}

		n = context->modetab[leftansttyp + 2]; // берем количество аргументов функции

		totree(context, TCall1);
		totree(context, n);
		j = leftansttyp + 3;
		for (i = 0; i < n; i++) // фактические параметры
		{
			int mdj = context->leftansttype = context->modetab[j]; // это вид формального параметра, в
																   // context->ansttype будет вид фактического
																   // параметра
			scaner(context);
			if (is_function(context, mdj))
			{
				// фактическим параметром должна быть функция, в С - это только идентификатор

				if (context->cur != IDENT)
				{
					error(context, act_param_not_ident);
				}
				applid(context);
				if (context->identab[context->lastid + 2] != mdj)
				{
					error(context, diff_formal_param_type_and_actual);
				}
				dn = context->identab[context->lastid + 3];
				if (dn < 0)
				{
					totree(context, TIdenttoval);
					totree(context, -dn);
				}
				else
				{
					totree(context, TConst);
					totree(context, dn);
				}
				totree(context, TExprend);
			}
			else
			{
				if (context->cur == BEGIN && is_array(context, mdj))
				{
					actstring(context), totree(context, TExprend);
				}
				else
				{
					context->inass = 0;
					exprassn(context, 1);
					toval(context);
					totree(context, TExprend);

					if (mdj > 0 && mdj != context->ansttype)
					{
						error(context, diff_formal_param_type_and_actual);
					}

					if (is_int(context, mdj) && is_float(context, context->ansttype))
					{
						error(context, float_instead_int);
					}

					if (is_float(context, mdj) && is_int(context, context->ansttype))
					{
						insertwiden(context);
					}
					--context->sopnd;
				}
			}
			if (i < n - 1 && scaner(context) != COMMA)
			{
				error(context, no_comma_in_act_params);
			}
			j++;
		}
		context->inass = oldinass;
		mustbe(context, RIGHTBR, wrong_number_of_params);
		totree(context, TCall2);
		totree(context, lid);
		context->stackoperands[context->sopnd] = context->ansttype = context->modetab[leftansttyp + 1];
		context->anst = VAL;
		if (is_struct(context, context->ansttype))
		{
			context->x -= context->modetab[context->ansttype + 1] - 1;
		}
	}

	while (context->next == LEFTSQBR || context->next == ARROW || context->next == DOT)
	{
		while (context->next == LEFTSQBR) // вырезка из массива (возможно, многомерного)
		{
			int elem_type;
			if (was_func)
			{
				error(context, slice_from_func);
			}
			if (context->modetab[context->ansttype] != MARRAY) // вырезка не из массива
			{
				error(context, slice_not_from_array);
			}

			elem_type = context->modetab[context->ansttype + 1];

			scaner(context);
			scaner(context);

			if (context->anst == IDENT) // a[i]
			{
				context->tree[context->tc - 2] = TSliceident;
				context->tree[context->tc - 1] = context->anstdispl;
			}
			else // a[i][j]
			{
				totree(context, TSlice);
			}

			totree(context, elem_type);
			exprval(context);
			index_check(context); // проверка, что индекс int или char

			mustbe(context, RIGHTSQBR, no_rightsqbr_in_slice);

			context->stackoperands[--context->sopnd] = context->ansttype = elem_type;
			context->anst = ADDR;
		}

		while (context->next == ARROW)
		{
			// это выборка поля из указателя на структуру, если после
			// -> больше одной точки подряд, схлопываем в 1 select
			// перед выборкой мог быть вызов функции или вырезка элемента массива

			if (context->modetab[context->ansttype] != MPOINT ||
				context->modetab[context->modetab[context->ansttype + 1]] != MSTRUCT)
			{
				error(context, get_field_not_from_struct_pointer);
			}

			if (context->anst == IDENT)
			{
				context->tree[context->tc - 2] = TIdenttoval;
			}
			context->anst = ADDR;
			// pointer  мог быть значением функции (VAL) или, может быть,
			totree(context, TSelect); // context->anst уже был ADDR, т.е. адрес
									  // теперь уже всегда на верхушке стека

			context->anstdispl = find_field(context, context->ansttype = context->modetab[context->ansttype + 1]);
			selectend(context);
		}
		if (context->next == DOT)

		{
			if (context->ansttype < 0 || context->modetab[context->ansttype] != MSTRUCT)
			{
				error(context, select_not_from_struct);
			}
			if (context->anst == VAL) // структура - значение функции
			{
				int len1 = szof(context, context->ansttype);
				context->anstdispl = 0;
				while (context->next == DOT)
				{
					context->anstdispl += find_field(context, context->ansttype);
				}
				totree(context, COPYST);
				totree(context, context->anstdispl);
				totree(context, szof(context, context->ansttype));
				totree(context, len1);
			}
			else if (context->anst == IDENT)
			{
				int globid = context->anstdispl < 0 ? -1 : 1;
				while (context->next == DOT)
				{
					context->anstdispl += globid * find_field(context, context->ansttype);
				}
				context->tree[context->tc - 1] = context->anstdispl;
			}
			else // ADDR
			{
				totree(context, TSelect);
				context->anstdispl = 0;
				selectend(context);
			}
		}
	}
	if (context->next == INC || context->next == DEC) // a++, a--
	{
		int op;

		if (!is_int(context, context->ansttype) && !is_float(context, context->ansttype))
		{
			error(context, wrong_operand);
		}

		if (context->anst != IDENT && context->anst != ADDR)
		{
			error(context, unassignable_inc);
		}
		op = (context->next == INC) ? POSTINC : POSTDEC;
		if (context->anst == ADDR)
		{
			op += 4;
		}
		scaner(context);
		totreef(context, op);
		if (context->anst == IDENT)
		{
			totree(context, context->identab[lid + 3]);
		}
		context->anst = VAL;
	}
}

void unarexpr(compiler_context *context)
{
	int op = context->cur;
	if (context->cur == LNOT || context->cur == LOGNOT || context->cur == LPLUS || context->cur == LMINUS ||
		context->cur == LAND || context->cur == LMULT || context->cur == INC || context->cur == DEC)
	{
		if (context->cur == INC || context->cur == DEC)
		{
			scaner(context);
			unarexpr(context);
			if (context->anst != IDENT && context->anst != ADDR)
			{
				error(context, unassignable_inc);
			}
			if (context->anst == ADDR)
			{
				op += 4;
			}
			totreef(context, op);
			if (context->anst == IDENT)
			{
				totree(context, context->identab[context->lastid + 3]);
			}
			context->anst = VAL;
		}
		else
		{
			scaner(context);
			unarexpr(context);

			if (op == LAND)
			{
				if (context->anst == VAL)
				{
					error(context, wrong_addr);
				}

				if (context->anst == IDENT)
				{
					context->tree[context->tc - 2] = TIdenttoaddr; // &a
				}

				context->stackoperands[context->sopnd] = context->ansttype =
					newdecl(context, MPOINT, context->ansttype);
				context->anst = VAL;
			}
			else if (op == LMULT)
			{
				if (!is_pointer(context, context->ansttype))
				{
					error(context, aster_not_for_pointer);
				}

				if (context->anst == IDENT)
				{
					context->tree[context->tc - 2] = TIdenttoval; // *p
				}

				context->stackoperands[context->sopnd] = context->ansttype = context->modetab[context->ansttype + 1];
				context->anst = ADDR;
			}
			else
			{
				toval(context);
				if ((op == LNOT || op == LOGNOT) && context->ansttype == LFLOAT)
				{
					error(context, int_op_for_float);
				}
				else if (op == LMINUS)
				{
					totreef(context, UNMINUS);
				}
				else if (op == LPLUS)
				{
					;
				}
				else
				{
					totree(context, op);
				}
				context->anst = VAL;
			}
		}
	}
	else
	{
		primaryexpr(context);
	}

	postexpr(context);
	context->stackoperands[context->sopnd] = context->ansttype;
}

void exprinbrkts(compiler_context *context, int er)
{
	mustbe(context, LEFTBR, er);
	scaner(context);
	exprval(context);
	mustbe(context, RIGHTBR, er);
}

void exprassninbrkts(compiler_context *context, int er)
{
	mustbe(context, LEFTBR, er);
	scaner(context);
	exprassnval(context);
	mustbe(context, RIGHTBR, er);
}

int prio(compiler_context *context, int op)
{
	// возвращает 0, если не операция

	UNUSED(context);
	return op == LOGOR
			   ? 1
			   : op == LOGAND
					 ? 2
					 : op == LOR
						   ? 3
						   : op == LEXOR
								 ? 4
								 : op == LAND
									   ? 5
									   : op == EQEQ
											 ? 6
											 : op == NOTEQ
												   ? 6
												   : op == LLT
														 ? 7
														 : op == LGT
															   ? 7
															   : op == LLE
																	 ? 7
																	 : op == LGE
																		   ? 7
																		   : op == LSHL
																				 ? 8
																				 : op == LSHR
																					   ? 8
																					   : op == LPLUS
																							 ? 9
																							 : op == LMINUS
																								   ? 9
																								   : op == LMULT
																										 ? 10
																										 : op == LDIV
																											   ? 10
																											   : op == LREM
																													 ? 10
																													 : 0;
}

void subexpr(compiler_context *context)
{
	int p;
	int oldsp = context->sp;
	int wasop = 0;
	int ad = 0;

	while ((p = prio(context, context->next)))
	{
		wasop = 1;
		toval(context);
		while (context->sp > oldsp && context->stack[context->sp - 1] >= p)
		{
			binop(context, --context->sp);
		}

		if (p <= 2)
		{
			totree(context, p == 1 ? ADLOGOR : ADLOGAND);
			ad = context->tc++;
		}

		context->stack[context->sp] = p;
		context->stacklog[context->sp] = ad;
		context->stackop[context->sp++] = context->next;
		scaner(context);
		scaner(context);
		unarexpr(context);
	}
	if (wasop)
	{
		toval(context);
	}
	while (context->sp > oldsp)
	{
		binop(context, --context->sp);
	}
}

int intopassn(compiler_context *context, int next)
{
	UNUSED(context);
	return next == REMASS || next == SHLASS || next == SHRASS || next == ANDASS || next == EXORASS || next == ORASS;
}

int opassn(compiler_context *context)
{
	return (context->next == ASS || context->next == MULTASS || context->next == DIVASS || context->next == PLUSASS ||
			context->next == MINUSASS || intopassn(context, context->next))
			   ? context->op = context->next
			   : 0;
}

void condexpr(compiler_context *context)
{
	int globtype = 0;
	int adif = 0;
	int r;

	subexpr(context); // logORexpr();
	if (context->next == QUEST)
	{
		while (context->next == QUEST)
		{
			toval(context);
			if (!is_int(context, context->ansttype))
			{
				error(context, float_in_condition);
			}
			totree(context, TCondexpr);
			scaner(context);
			scaner(context);
			context->sopnd--;
			exprval(context); // then
			if (!globtype)
			{
				globtype = context->ansttype;
			}
			context->sopnd--;
			if (is_float(context, context->ansttype))
			{
				globtype = LFLOAT;
			}
			else
			{
				context->tree[context->tc] = adif;
				adif = context->tc++;
			}
			mustbe(context, COLON, no_colon_in_cond_expr);
			scaner(context);
			unarexpr(context);
			subexpr(context); // logORexpr();	else or elif
		}
		toval(context);
		totree(context, TExprend);
		if (is_float(context, context->ansttype))
		{
			globtype = LFLOAT;
		}
		else
		{
			context->tree[context->tc] = adif;
			adif = context->tc++;
		}

		while (adif != 0)
		{
			r = context->tree[adif];
			context->tree[adif] = TExprend;
			context->tree[adif - 1] = is_float(context, globtype) ? WIDEN : NOP;
			adif = r;
		}

		context->stackoperands[context->sopnd] = context->ansttype = globtype;
	}
	else
	{
		context->stackoperands[context->sopnd] = context->ansttype;
	}
}

void inition(compiler_context *context, int decl_type)
{
	if (decl_type < 0 || is_pointer(context, decl_type) || // Обработка для базовых типов, указателей
		(is_array(context, decl_type) && context->modetab[decl_type + 1] == LCHAR)) // или строк
	{
		exprassn(context, 1);
		toval(context);
		totree(context, TExprend);
		// съедаем выражение, его значение будет на стеке
		context->sopnd--;
		if (is_int(context, decl_type) && is_float(context, context->ansttype))
		{
			error(context, init_int_by_float);
		}
		if (is_float(context, decl_type) && is_int(context, context->ansttype))
		{
			insertwiden(context);
		}
		else if (decl_type != context->ansttype)
		{
			error(context, error_in_initialization);
		}
	}
	else if (context->cur == BEGIN)
	{
		struct_init(context, decl_type);
	}
	else
	{
		error(context, wrong_init);
	}
}

void struct_init(compiler_context *context, int decl_type)
{
	// сейчас context->modetab[decl_type] равен MSTRUCT

	int next_field = decl_type + 3;
	int i;
	int nf = context->modetab[decl_type + 2] / 2;

	if (context->cur != BEGIN)
	{
		error(context, struct_init_must_start_from_BEGIN);
	}
	totree(context, TStructinit);
	totree(context, nf);
	for (i = 0; i < nf; i++)
	{
		scaner(context);
		inition(context, context->modetab[next_field]);
		next_field += 2;
		if (i != nf - 1)
		{
			if (context->next == COMMA) // поля инициализации идут через запятую, заканчиваются }
			{
				scaner(context);
			}
			else
			{
				error(context, no_comma_in_init_list);
			}
		}
	}

	if (context->next == END)
	{
		totree(context, TExprend);
	}
	else
	{
		error(context, wait_end);
	}
	scaner(context);
	context->leftansttype = decl_type;
}

void exprassnvoid(compiler_context *context)
{
	int t = context->tree[context->tc - 2] < 9000 ? context->tc - 3 : context->tc - 2;
	int tt = context->tree[t];
	if ((tt >= ASS && tt <= DIVASSAT) || (tt >= POSTINC && tt <= DECAT) || (tt >= ASSR && tt <= DIVASSATR) ||
		(tt >= POSTINCR && tt <= DECATR))
	{
		context->tree[t] += 200;
	}
	--context->sopnd;
}

void exprassn(compiler_context *context, int level)
{
	int leftanst;
	int leftanstdispl;
	int ltype;
	int rtype;
	int lnext;

	if (context->cur == BEGIN)
	{
		if (is_struct(context, context->leftansttype))
		{
			struct_init(context, context->leftansttype);
		}
		// else if (is_array(context, context->leftansttype))
		// пока в RuC присваивать массивы нельзя
		// array_init(context, context->leftansttype);
		else
		{
			error(context, init_not_struct);
		}
		context->stackoperands[++context->sopnd] = context->ansttype = context->leftansttype;
		context->anst = VAL;
	}
	else
	{
		unarexpr(context);
	}

	leftanst = context->anst;
	leftanstdispl = context->anstdispl;
	context->leftansttype = context->ansttype;
	if (opassn(context))
	{
		int opp = context->op;
		lnext = context->next;
		context->inass = 1;
		scaner(context);
		scaner(context);
		exprassn(context, level + 1);
		context->inass = 0;

		if (leftanst == VAL)
		{
			error(context, unassignable);
		}
		rtype = context->stackoperands[context->sopnd--]; // снимаем типы
														  // операндов со стека
		ltype = context->stackoperands[context->sopnd];

		if (intopassn(context, lnext) && (is_float(context, ltype) || is_float(context, rtype)))
		{
			error(context, int_op_for_float);
		}

		if (is_array(context, ltype)) // присваивать массив в массив в си нельзя
		{
			error(context, array_assigment);
		}

		if (is_struct(context, ltype)) // присваивание в структуру
		{
			if (ltype != rtype) // типы должны быть равны
			{
				error(context, type_missmatch);
			}
			if (opp != ASS) // в структуру можно присваивать только с помощью =
			{
				error(context, wrong_struct_ass);
			}

			if (context->anst == VAL)
			{
				opp = leftanst == IDENT ? COPY0STASS : COPY1STASS;
			}
			else
			{
				opp = leftanst == IDENT ? context->anst == IDENT ? COPY00 : COPY01
										: context->anst == IDENT ? COPY10 : COPY11;
			}
			totree(context, opp);
			if (leftanst == IDENT)
			{
				totree(context, leftanstdispl); // displleft
			}
			if (context->anst == IDENT)
			{
				totree(context, context->anstdispl); // displright
			}
			totree(context, context->modetab[ltype + 1]); // длина
			context->anst = leftanst;
			context->anstdispl = leftanstdispl;
		}
		else // оба операнда базового типа или указатели
		{
			if (is_pointer(context, ltype) && opp != ASS) // в указатель можно присваивать только с помощью =
			{
				error(context, wrong_struct_ass);
			}

			if (is_int(context, ltype) && is_float(context, rtype))
			{
				error(context, assmnt_float_to_int);
			}

			toval(context);
			if (is_int(context, rtype) && is_float(context, ltype))
			{
				totree(context, WIDEN);
				context->ansttype = LFLOAT;
			}
			if (is_pointer(context, ltype) && is_pointer(context, rtype) && ltype != rtype)
			{
				// проверка нужна только для указателей
				error(context, type_missmatch);
			}

			if (leftanst == ADDR)
			{
				opp += 11;
			}
			totreef(context, opp);
			if (leftanst == IDENT)
			{
				totree(context, context->anstdispl = leftanstdispl);
			}
			context->anst = VAL;
		}
		context->stackoperands[context->sopnd] = context->ansttype = ltype; // тип результата - на стек
	}
	else
	{
		condexpr(context); // condexpr учитывает тот факт, что начало выражения
	}
	// в виде unarexpr уже выкушано
}

void expr(compiler_context *context, int level)
{
	exprassn(context, level);
	while (context->next == COMMA)
	{
		exprassnvoid(context);
		context->sopnd--;
		scaner(context);
		scaner(context);
		exprassn(context, level);
	}
	if (level == 0)
	{
		totree(context, TExprend);
	}
}

void exprval(compiler_context *context)
{
	expr(context, 1);
	toval(context);
	totree(context, TExprend);
}

void exprassnval(compiler_context *context)
{
	exprassn(context, 1);
	toval(context);
	totree(context, TExprend);
}

void array_init(compiler_context *context, int decl_type)
{
	// сейчас context->modetab[decl_type] равен MARRAY

	int ad;
	int all = 0;

	if (is_array(context, decl_type))
	{
		if (context->cur == STRING)
		{
			if (context->onlystrings == 0)
			{
				error(context, string_and_notstring);
			}
			if (context->onlystrings == 2)
			{
				context->onlystrings = 1;
			}
			primaryexpr(context);
			totree(context, TExprend);
		}
		else if (context->cur == BEGIN)
		{
			totree(context, TBeginit);
			ad = context->tc++;
			do
			{
				scaner(context);
				all++;
				array_init(context, context->modetab[decl_type + 1]);
			} while (scaner(context) == COMMA);

			if (context->cur == END)
			{
				context->tree[ad] = all;
				totree(context, TExprend);
			}
			else
			{
				error(context, wait_end);
			}
		}
		else
		{
			error(context, arr_init_must_start_from_BEGIN);
		}
	}
	else if (context->cur == BEGIN)
	{
		if (is_struct(context, decl_type))
		{
			struct_init(context, decl_type);
		}
		else
		{
			error(context, begin_with_notarray);
		}
	}
	else if (context->onlystrings == 1)
	{
		error(context, string_and_notstring);
	}
	else
	{
		inition(context, decl_type);
		context->onlystrings = 0;
	}
}

int arrdef(compiler_context *context, int t)
{
	// вызывается при описании массивов и структур из массивов сразу после idorpnt

	context->arrdim = 0;
	context->usual = 1; // описание массива без пустых границ
	if (is_pointer(context, t))
	{
		error(context, pnt_before_array);
	}

	while (context->next == LEFTSQBR) // это определение массива (может быть многомерным)
	{
		context->arrdim++;
		scaner(context);
		if (context->next == RIGHTSQBR)
		{
			scaner(context);
			if (context->next == LEFTSQBR) // int a[][]={{1,2,3}, {4,5,6}} - нельзя;
			{
				error(context, empty_init); // границы определять по инициализации можно
			}
			// только по последнему изм.
			context->usual = 0;
		}
		else
		{
			scaner(context);
			unarexpr(context);
			condexpr(context);
			toval(context);
			if (!is_int(context, context->ansttype))
			{
				error(context, array_size_must_be_int);
			}
			totree(context, TExprend);
			context->sopnd--;
			mustbe(context, RIGHTSQBR, wait_right_sq_br);
		}
		t = newdecl(context, MARRAY, t); // Меняем тип в identtab (увеличиваем размерность массива)
	}
	return t;
}

void decl_id(compiler_context *context, int decl_type)
{
	// вызывается из block и extdecl, только эта процедура реально отводит память
	// если встретятся массивы (прямо или в структурах), их размеры уже будут в стеке

	int oldid = toidentab(context, 0, decl_type);
	int elem_len;
	int elem_type;
	int all; // all - место в дереве, где будет общее количество выражений в инициализации, для массивов - только
			 // признак (1) наличия инициализации
	int adN;

	context->usual = 1;
	context->arrdim = 0; // arrdim - размерность (0-скаляр), д.б. столько выражений-границ
	elem_type = decl_type;

	if (context->next == LEFTSQBR) // это определение массива (может быть многомерным)
	{
		totree(context, TDeclarr);
		adN = context->tc++;
		decl_type = context->identab[oldid + 2] =
			arrdef(context, decl_type); // Меняем тип (увеличиваем размерность массива)
		context->tree[adN] = context->arrdim;
		if (!context->usual && context->next != ASS)
		{
			error(context, empty_bound_without_init);
		}
	}
	totree(context, TDeclid);
	totree(context, context->identab[oldid + 3]);													  // displ
	totree(context, elem_type);																		  // elem_type
	totree(context, context->arrdim);																  // N
	context->tree[all = context->tc++] = 0;															  // all
	context->tree[context->tc++] = is_pointer(context, decl_type) ? 0 : context->was_struct_with_arr; // proc
	totree(context, context->usual);																  // context->usual
	totree(context, 0); // массив не в структуре

	if (context->next == ASS)
	{
		scaner(context);
		scaner(context);
		context->tree[all] = szof(context, decl_type);
		if (is_array(context, decl_type)) // инициализация массива
		{
			context->onlystrings = 2;
			if (!context->usual)
			{
				context->tree[adN]--; // это уменьшение N в Declarr
			}
			array_init(context, decl_type);
			if (context->onlystrings == 1)
			{
				context->tree[all + 2] = context->usual + 2; // только из строк 2 - без границ, 3 - с границами
			}
		}
		else
		{
			inition(context, decl_type);
		}
	}
}

void statement(compiler_context *context)
{
	int flagsemicol = 1;
	int oldwasdefault = context->wasdefault;
	int oldinswitch = context->inswitch;
	int oldinloop = context->inloop;

	context->wasdefault = 0;
	scaner(context);
	if ((is_int(context, context->cur) || is_float(context, context->cur) || context->cur == LVOID ||
		 context->cur == LSTRUCT) &&
		context->blockflag)
	{
		error(context, decl_after_strmt);
	}
	if (context->cur == BEGIN)
	{
		flagsemicol = 0;
		block(context, 1);
	}
	else if (context->cur == TCREATEDIRECT)
	{
		totree(context, CREATEDIRECTC);
		flagsemicol = 0;
		block(context, 2);
		totree(context, EXITC);
	}
	else if (context->cur == SEMICOLON)
	{
		totree(context, NOP);
		flagsemicol = 0;
	}
	else if (context->cur == IDENT && context->next == COLON)
	{
		int id;
		int i;
		int flag = 1;
		flagsemicol = 0;
		totree(context, TLabel);
		for (i = 0; flag && i < context->pgotost - 1; i += 2)
		{
			flag = context->identab[context->gotost[i] + 1] != REPRTAB_POS;
		}
		if (flag)
		{
			totree(context, id = toidentab(context, 1, 0));
			context->gotost[context->pgotost++] = id; // это определение метки, если она встретилась до
													  // переходов на нее
			context->gotost[context->pgotost++] = -context->line;
		}
		else
		{
			id = context->gotost[i - 2];
			REPRTAB_POS = context->identab[id + 1];
			if (context->gotost[i - 1] < 0)
			{
				error(context, repeated_label);
			}
			totree(context, id);
		}
		context->identab[id + 2] = 1;

		scaner(context);
		statement(context);
	}
	else
	{
		context->blockflag = 1;

		switch (context->cur)
		{
			case PRINT:
			{
				exprassninbrkts(context, print_without_br);
				context->tc--;
				totree(context, TPrint);
				totree(context, context->ansttype);
				totree(context, TExprend);
				if (is_pointer(context, context->ansttype))
				{
					error(context, pointer_in_print);
				}
				context->sopnd--;
			}
			break;
			case PRINTID:
			{
				mustbe(context, LEFTBR, no_leftbr_in_printid);
				mustbe(context, IDENT, no_ident_in_printid);
				compiler_table_expand(&context->reprtab, 1);
				context->lastid = REPRTAB[REPRTAB_POS + 1];
				if (context->lastid == 1)
				{
					error(context, ident_is_not_declared);
				}
				totree(context, TPrintid);
				totree(context, context->lastid);
				mustbe(context, RIGHTBR, no_rightbr_in_printid);
			}
			break;

			case PRINTF:
			{
				int formatstr[MAXSTRINGL];
				int formattypes[MAXPRINTFPARAMS];
				int placeholders[MAXPRINTFPARAMS];
				int paramnum = 0;
				int sumsize = 0;
				int i = 0;
				int fnum;

				mustbe(context, LEFTBR, no_leftbr_in_printf);
				if (scaner(context) != STRING) // выкушиваем форматную строку
				{
					error(context, wrong_first_printf_param);
				}

				for (i = 0; i < context->num; i++)
				{
					formatstr[i] = context->lexstr[i];
				}
				formatstr[context->num] = 0;

				paramnum = evaluate_params(context, fnum = context->num, formatstr, formattypes, placeholders);

				for (i = 0; scaner(context) == COMMA; i++)
				{
					if (i >= paramnum)
					{
						error(context, wrong_printf_param_number);
					}

					scaner(context);

					exprassn(context, 1);
					toval(context);
					totree(context, TExprend);

					if (formattypes[i] == LFLOAT && context->ansttype == LINT)
					{
						insertwiden(context);
					}
					else if (formattypes[i] != context->ansttype)
					{
						context->bad_printf_placeholder = placeholders[i];
						error(context, wrong_printf_param_type);
					}

					sumsize += szof(context, formattypes[i]);
					--context->sopnd;
				}

				if (context->cur != RIGHTBR)
				{
					error(context, no_rightbr_in_printf);
				}

				if (i != paramnum)
				{
					error(context, wrong_printf_param_number);
				}

				totree(context, TString);
				totree(context, fnum);

				for (i = 0; i < fnum; i++)
				{
					totree(context, formatstr[i]);
				}
				totree(context, TExprend);

				totree(context, TPrintf);
				totree(context, sumsize);
			}
			break;

			case GETID:
			{
				compiler_table_expand(&context->reprtab, 1);

				mustbe(context, LEFTBR, no_leftbr_in_printid);
				mustbe(context, IDENT, no_ident_in_printid);
				context->lastid = REPRTAB[REPRTAB_POS + 1];
				if (context->lastid == 1)
				{
					error(context, ident_is_not_declared);
				}
				totree(context, TGetid);
				totree(context, context->lastid);
				mustbe(context, RIGHTBR, no_rightbr_in_printid);
			}
			break;
			case LBREAK:
			{
				if (!(context->inloop || context->inswitch))
				{
					error(context, break_not_in_loop_or_switch);
				}
				totree(context, TBreak);
			}
			break;
			case LCASE:
			{
				if (!context->inswitch)
				{
					error(context, case_or_default_not_in_switch);
				}
				if (context->wasdefault)
				{
					error(context, case_after_default);
				}
				totree(context, TCase);
				scaner(context);
				unarexpr(context);
				condexpr(context);
				toval(context);
				totree(context, TExprend);
				if (context->ansttype == LFLOAT)
				{
					error(context, float_in_switch);
				}
				context->sopnd--;
				mustbe(context, COLON, no_colon_in_case);
				flagsemicol = 0;
				statement(context);
			}
			break;
			case LCONTINUE:
			{
				if (!context->inloop)
				{
					error(context, continue_not_in_loop);
				}
				totree(context, TContinue);
			}
			break;
			case LDEFAULT:
			{
				if (!context->inswitch)
				{
					error(context, case_or_default_not_in_switch);
				}
				mustbe(context, COLON, no_colon_in_case);
				context->wasdefault = 1;
				flagsemicol = 0;
				totree(context, TDefault);
				statement(context);
			}
			break;
			case LDO:
			{
				context->inloop = 1;
				totree(context, TDo);
				statement(context);
				if (context->next == LWHILE)
				{
					scaner(context);
					exprinbrkts(context, cond_must_be_in_brkts);
					context->sopnd--;
				}
				else
				{
					error(context, wait_while_in_do_stmt);
				}
			}
			break;
			case LFOR:
			{
				int fromref;
				int condref;
				int incrref;
				int stmtref;
				mustbe(context, LEFTBR, no_leftbr_in_for);
				totree(context, TFor);
				fromref = context->tc++;
				condref = context->tc++;
				incrref = context->tc++;
				stmtref = context->tc++;
				if (scaner(context) == SEMICOLON) // init
				{
					context->tree[fromref] = 0;
				}
				else
				{
					context->tree[fromref] = context->tc;
					expr(context, 0);
					exprassnvoid(context);
					mustbe(context, SEMICOLON, no_semicolon_in_for);
				}
				if (scaner(context) == SEMICOLON) // cond
				{
					context->tree[condref] = 0;
				}
				else
				{
					context->tree[condref] = context->tc;
					exprval(context);
					context->sopnd--;
					mustbe(context, SEMICOLON, no_semicolon_in_for);
					context->sopnd--;
				}
				if (scaner(context) == RIGHTBR) // incr
				{
					context->tree[incrref] = 0;
				}
				else
				{
					context->tree[incrref] = context->tc;
					expr(context, 0);
					exprassnvoid(context);
					mustbe(context, RIGHTBR, no_rightbr_in_for);
				}
				flagsemicol = 0;
				context->tree[stmtref] = context->tc;
				context->inloop = 1;
				statement(context);
			}
			break;
			case LGOTO:
			{
				int i;
				int flag = 1;
				mustbe(context, IDENT, no_ident_after_goto);
				totree(context, TGoto);
				for (i = 0; flag && i < context->pgotost - 1; i += 2)
				{
					flag = context->identab[context->gotost[i] + 1] != REPRTAB_POS;
				}
				if (flag)
				{
					// первый раз встретился переход на метку, которой не было,
					// в этом случае ссылка на identtab, стоящая после TGoto,
					// будет отрицательной
					totree(context, -toidentab(context, 1, 0));
					context->gotost[context->pgotost++] = context->lastid;
				}
				else
				{
					int id = context->gotost[i - 2];
					if (context->gotost[id + 1] < 0) // метка уже была
					{
						totree(context, id);
						break;
					}
					totree(context, context->gotost[context->pgotost++] = id);
				}
				context->gotost[context->pgotost++] = context->line;
			}
			break;
			case LIF:
			{
				int elseref;
				totree(context, TIf);
				elseref = context->tc++;
				flagsemicol = 0;
				exprinbrkts(context, cond_must_be_in_brkts);
				context->sopnd--;
				statement(context);
				if (context->next == LELSE)
				{
					scaner(context);
					context->tree[elseref] = context->tc;
					statement(context);
				}
				else
				{
					context->tree[elseref] = 0;
				}
			}
			break;
			case LRETURN:
			{
				int ftype = context->modetab[context->functype + 1];
				context->wasret = 1;
				if (context->next == SEMICOLON)
				{
					if (ftype != LVOID)
					{
						error(context, no_ret_in_func);
					}
					totree(context, TReturnvoid);
				}
				else
				{
					if (ftype == LVOIDASTER)
					{
						flagsemicol = 0;
					}
					else
					{
						if (ftype == LVOID)
						{
							error(context, notvoidret_in_void_func);
						}
						totree(context, TReturnval);
						totree(context, szof(context, ftype));
						scaner(context);
						expr(context, 1);
						toval(context);
						context->sopnd--;
						if (ftype == LFLOAT && context->ansttype == LINT)
						{
							totree(context, WIDEN);
						}
						else if (ftype != context->ansttype)
						{
							error(context, bad_type_in_ret);
						}
						totree(context, TExprend);
					}
				}
			}
			break;
			case LSWITCH:
			{
				totree(context, TSwitch);
				exprinbrkts(context, cond_must_be_in_brkts);
				if (context->ansttype != LCHAR && context->ansttype != LINT)
				{
					error(context, float_in_switch);
				}
				context->sopnd--;
				scaner(context);
				context->inswitch = 1;
				block(context, -1);
				flagsemicol = 0;
				context->wasdefault = 0;
			}
			break;
			case LWHILE:
			{
				context->inloop = 1;
				totree(context, TWhile);
				flagsemicol = 0;
				exprinbrkts(context, cond_must_be_in_brkts);
				context->sopnd--;
				statement(context);
			}
			break;
			default:
				expr(context, 0);
				exprassnvoid(context);
		}
	}
	if (flagsemicol && scaner(context) != SEMICOLON)
	{
		error(context, no_semicolon_after_stmt);
	}
	context->wasdefault = oldwasdefault;
	context->inswitch = oldinswitch;
	context->inloop = oldinloop;
}

int idorpnt(compiler_context *context, int e, int t)
{
	if (context->next == LMULT)
	{
		scaner(context);
		t = t == LVOID ? LVOIDASTER : newdecl(context, MPOINT, t);
	}
	mustbe(context, IDENT, e);
	return t;
}

int struct_decl_list(compiler_context *context)
{
	int field_count = 0;
	int i;
	int t;
	int elem_type;
	int curdispl = 0;
	int wasarr = 0;
	int tstrbeg;
	int loc_modetab[100];
	int locmd = 3;

	loc_modetab[0] = MSTRUCT;
	tstrbeg = context->tc;
	totree(context, TStructbeg);
	context->tree[context->tc++] = 0; // тут будет номер иниц процедуры

	scaner(context);
	scaner(context);

	do
	{
		t = elem_type = idorpnt(context, wait_ident_after_semicomma_in_struct, gettype(context));
		if (context->next == LEFTSQBR)
		{
			int adN;
			int all;
			totree(context, TDeclarr);
			adN = context->tc++;
			t = arrdef(context, elem_type); // Меняем тип (увеличиваем размерность массива)
			context->tree[adN] = context->arrdim;

			totree(context, TDeclid);
			totree(context, curdispl);
			totree(context, elem_type);
			totree(context, context->arrdim);							 // N
			context->tree[all = context->tc++] = 0;						 // all
			context->tree[context->tc++] = context->was_struct_with_arr; // proc
			totree(context, context->usual);							 // context->usual
			totree(context, 1); // признак, что массив в структуре
			wasarr = 1;
			if (context->next == ASS)
			{
				scaner(context);
				scaner(context);
				if (is_array(context, t)) // инициализация массива
				{
					context->onlystrings = 2;
					context->tree[all] = 1;
					if (!context->usual)
					{
						context->tree[adN]--; // это уменьшение N в Declarr
					}
					array_init(context, t);
					if (context->onlystrings == 1)
					{
						context->tree[all + 2] = context->usual + 2; // только из строк 2 - без
					}
					// границ, 3 - с границами
				}
				else
				{
					// structdispl = context->identab[oldid+3];
					// context->tree[all] = inition(context, t);
				}
			} // конец ASS
		}	  // конец LEFTSQBR
		loc_modetab[locmd++] = t;
		loc_modetab[locmd++] = REPRTAB_POS;
		field_count++;
		curdispl += szof(context, t);
		if (scaner(context) != SEMICOLON)
		{
			error(context, no_semicomma_in_struct);
		}
	} while (scaner(context) != END);

	if (wasarr)
	{
		totree(context, TStructend);
		totree(context, tstrbeg);
		context->tree[tstrbeg + 1] = context->was_struct_with_arr = context->procd++;
	}
	else
	{
		context->tree[tstrbeg] = NOP;
		context->tree[tstrbeg + 1] = NOP;
	}

	loc_modetab[1] = curdispl; // тут длина структуры
	loc_modetab[2] = field_count * 2;

	context->modetab[context->md] = context->startmode;
	context->startmode = context->md++;
	for (i = 0; i < locmd; i++)
	{
		context->modetab[context->md++] = loc_modetab[i];
	}
	return check_duplicates(context);
}

int gettype(compiler_context *context)
{
	// gettype(context) выедает тип (кроме верхних массивов и указателей)
	// при этом, если такого типа нет в modetab, тип туда заносится;
	// возвращает отрицательное число(базовый тип), положительное (ссылка на modetab)
	// или 0, если типа не было

	context->was_struct_with_arr = 0;
	if (is_int(context, context->type = context->cur) || is_float(context, context->type) || context->type == LVOID)
	{
		return (context->cur == LLONG ? LINT : context->cur == LDOUBLE ? LFLOAT : context->type);
	}
	else if (context->type == LSTRUCT)
	{
		if (context->next == BEGIN) // struct {
		{
			return (struct_decl_list(context));
		}
		else if (context->next == IDENT)
		{
			int l;

			compiler_table_expand(&context->reprtab, 1);
			l = REPRTAB[REPRTAB_POS + 1];
			scaner(context);
			if (context->next == BEGIN) // struct key {
			{
				// если такое описание уже было, то это ошибка - повторное описание
				int lid;
				context->wasstructdef = 1; // это  определение типа (может быть,
										   // без описания переменных)
				toidentab(context, 1000, 0);
				lid = context->lastid;
				context->identab[lid + 2] = struct_decl_list(context);
				context->identab[lid + 3] = 1000 + context->was_struct_with_arr;
				return context->identab[lid + 2];
			}
			else // struct key это применение типа
			{
				if (l == 1)
				{
					error(context, ident_is_not_declared);
				}
				context->was_struct_with_arr = context->identab[l + 3] - 1000;
				return (context->identab[l + 2]);
			}
		}
		else
		{
			error(context, wrong_struct);
		}
	}
	else if (context->cur == IDENT)
	{
		applid(context);
		if (context->identab[context->lastid + 3] < 1000)
		{
			error(context, ident_not_type);
		}
		context->was_struct_with_arr = context->identab[context->lastid + 3] - 1000;
		return context->identab[context->lastid + 2];
	}
	else
	{
		error(context, not_decl);
	}
	return 0;
}

void block(compiler_context *context, int b)
{
	// если b=1, то это просто блок,
	// b = 2 - блок нити,
	// b = -1 - блок в switch, иначе
	// b = 0 - это блок функции

	int oldinswitch = context->inswitch;
	int notended = 1;
	int i;
	int olddispl;
	int oldlg = context->lg;
	int firstdecl;

	context->inswitch = b < 0;
	totree(context, TBegin);
	if (b)
	{
		olddispl = context->displ;
		context->curid = context->id;
	}
	context->blockflag = 0;

	while (is_int(context, context->next) || is_float(context, context->next) || context->next == LSTRUCT ||
		   context->next == LVOID)
	{
		int repeat = 1;
		scaner(context);
		firstdecl = gettype(context);
		if (context->wasstructdef && context->next == SEMICOLON)
		{
			scaner(context);
			continue;
		}
		do
		{
			decl_id(context, idorpnt(context, after_type_must_be_ident, firstdecl));
			if (context->next == COMMA)
			{
				scaner(context);
			}
			else if (context->next == SEMICOLON)
			{
				scaner(context);
				repeat = 0;
			}
			else
			{
				error(context, def_must_end_with_semicomma);
			}
		} while (repeat);
	}

	// кончились описания, пошли операторы до }

	do
	{
		if (b == 2 ? context->next == TEXIT : context->next == END)
		{
			scaner(context);
			notended = 0;
		}
		else
		{
			statement(context);
		}
	} while (notended);

	if (b)
	{
		for (i = context->id - 4; i >= context->curid; i -= 4)
		{
			compiler_table_ensure_allocated(&context->reprtab, context->identab[i + 1] + 1);
			REPRTAB[context->identab[i + 1] + 1] = context->identab[i];
		}
		context->displ = olddispl;
	}
	context->inswitch = oldinswitch;
	context->lg = oldlg;
	totree(context, TEnd);
}

void function_definition(compiler_context *context)
{
	int fn = context->identab[context->lastid + 3];
	int i;
	int pred;
	int oldrepr = REPRTAB_POS;
	int ftype;
	int n;
	int fid = context->lastid;
	int olddispl = context->displ;

	context->pgotost = 0;
	context->functype = context->identab[context->lastid + 2];
	ftype = context->modetab[context->functype + 1];
	n = context->modetab[context->functype + 2];
	context->wasret = 0;
	context->displ = 3;
	context->maxdispl = 3;
	context->lg = 1;
	if ((pred = context->identab[context->lastid]) > 1) // был прототип
	{
		if (context->functype != context->identab[pred + 2])
		{
			error(context, decl_and_def_have_diff_type);
		}
		context->identab[pred + 3] = fn;
	}
	context->curid = context->id;
	for (i = 0; i < n; i++)
	{
		context->type = context->modetab[context->functype + i + 3];
		REPRTAB_POS = context->functions[fn + i + 1];
		if (REPRTAB_POS > 0)
		{
			toidentab(context, 0, context->type);
		}
		else
		{
			REPRTAB_POS = -REPRTAB_POS;
			toidentab(context, -1, context->type);
		}
	}
	context->functions[fn] = context->tc;
	totree(context, TFuncdef);
	totree(context, fid);
	pred = context->tc++;
	REPRTAB_POS = oldrepr;

	block(context, 0);

	// if (ftype == LVOID && context->tree[context->tc - 1] != TReturnvoid)
	// {
	context->tc--;
	totree(context, TReturnvoid);
	totree(context, TEnd);
	// }
	if (ftype != LVOID && !context->wasret)
	{
		error(context, no_ret_in_func);
	}
	for (i = context->id - 4; i >= context->curid; i -= 4)
	{
		compiler_table_ensure_allocated(&context->reprtab, context->identab[i + 1] + 1);
		REPRTAB[context->identab[i + 1] + 1] = context->identab[i];
	}

	for (i = 0; i < context->pgotost - 1; i += 2)
	{
		REPRTAB_POS = context->identab[context->gotost[i] + 1];
		context->hash = context->gotost[i + 1];
		if (context->hash < 0)
		{
			context->hash = -context->hash;
		}
		if (!context->identab[context->gotost[i] + 2])
		{
			error(context, label_not_declared);
		}
	}
	context->curid = 2; // все функции описываются на одном уровне
	context->tree[pred] = context->maxdispl; // + 1;?
	context->lg = -1;
	context->displ = olddispl;
}

int func_declarator(compiler_context *context, int level, int func_d, int firstdecl)
{
	// на 1 уровне это может быть определением функции или предописанием, на
	// остальных уровнях - только декларатором (без идентов)

	int loc_modetab[100];
	int locmd;
	int numpar = 0;
	int ident;
	int maybe_fun;
	int repeat = 1;
	int i;
	int wastype = 0;
	int old;

	loc_modetab[0] = MFUNCTION;
	loc_modetab[1] = firstdecl;
	loc_modetab[2] = 0;
	locmd = 3;

	while (repeat)
	{
		if (context->cur == LVOID || is_int(context, context->cur) || is_float(context, context->cur) ||
			context->cur == LSTRUCT)
		{
			maybe_fun = 0; // м.б. параметр-ф-ция?
						   // 0 - ничего не было,
						   // 1 - была *,
						   // 2 - была [

			ident = 0; // = 0 - не было идента,
					   // 1 - был статический идент,
					   // 2 - был идент-параметр-функция
			wastype = 1;
			context->type = gettype(context);
			if (context->next == LMULT)
			{
				maybe_fun = 1;
				scaner(context);
				context->type = context->type == LVOID ? LVOIDASTER : newdecl(context, MPOINT, context->type);
			}
			if (level)
			{
				if (context->next == IDENT)
				{
					scaner(context);
					ident = 1;
					context->functions[context->funcnum++] = REPRTAB_POS;
				}
			}
			else if (context->next == IDENT)
			{
				error(context, ident_in_declarator);
			}

			if (context->next == LEFTSQBR)
			{
				maybe_fun = 2;

				if (is_pointer(context, context->type) && ident == 0)
				{
					error(context, aster_with_row);
				}

				while (context->next == LEFTSQBR)
				{
					scaner(context);
					mustbe(context, RIGHTSQBR, wait_right_sq_br);
					context->type = newdecl(context, MARRAY, context->type);
				}
			}
		}
		if (context->cur == LVOID)
		{
			context->type = LVOID;
			wastype = 1;
			if (context->next != LEFTBR)
			{
				error(context, par_type_void_with_nofun);
			}
		}

		if (wastype)
		{
			numpar++;
			loc_modetab[locmd++] = context->type;

			if (context->next == LEFTBR)
			{
				scaner(context);
				mustbe(context, LMULT, wrong_fun_as_param);
				if (context->next == IDENT)
				{
					if (level)
					{
						scaner(context);
						if (ident == 0)
						{
							ident = 2;
						}
						else
						{
							error(context, two_idents_for_1_declarer);
						}
						context->functions[context->funcnum++] = -REPRTAB_POS;
					}
					else
					{
						error(context, ident_in_declarator);
					}
				}
				mustbe(context, RIGHTBR, no_right_br_in_paramfun);
				mustbe(context, LEFTBR, wrong_fun_as_param);
				scaner(context);
				if (maybe_fun == 1)
				{
					error(context, aster_before_func);
				}
				else if (maybe_fun == 2)
				{
					error(context, array_before_func);
				}

				old = context->func_def;
				loc_modetab[locmd - 1] = func_declarator(context, 0, 2, context->type);
				context->func_def = old;
			}
			if (func_d == 3)
			{
				func_d = ident > 0 ? 1 : 2;
			}
			else if (func_d == 2 && ident > 0)
			{
				error(context, wait_declarator);
			}
			else if (func_d == 1 && ident == 0)
			{
				error(context, wait_definition);
			}

			if (scaner(context) == COMMA)
			{
				scaner(context);
			}
			else if (context->cur == RIGHTBR)
			{
				repeat = 0;
			}
		}
		else if (context->cur == RIGHTBR)
		{
			repeat = 0;
			func_d = 0;
		}
		else
		{
			error(context, wrong_param_list);
		}
	}
	context->func_def = func_d;
	loc_modetab[2] = numpar;

	context->modetab[context->md] = context->startmode;
	context->startmode = context->md++;
	for (i = 0; i < numpar + 3; i++)
	{
		context->modetab[context->md++] = loc_modetab[i];
	}

	return check_duplicates(context);
}

void ext_decl(compiler_context *context)
{
	int i;
	do // top level описания переменных и функций до конца файла
	{
		int repeat = 1;
		int funrepr;
		int first = 1;
		context->wasstructdef = 0;
		scaner(context);
		/*
			if (context->cur == SH_DEFINE)
			{
				mustbe(context, IDENT, no_ident_in_define);
				if (scaner(context) == LMINUS)
					scaner(context), k = -1;
				if (context->cur != NUMBER || context->ansttype != LINT)
					error(context, not_int_in_define);
				toidentab(-2, k * num);
				continue;
			}
		*/
		context->firstdecl = gettype(context);
		if (context->wasstructdef && context->next == SEMICOLON) // struct point {float x, y;};
		{
			scaner(context);
			continue;
		}

		context->func_def = 3; // context->func_def = 0 - (),
							   // 1 - определение функции,
							   // 2 - это предописание,
							   // 3 - не знаем или вообще не функция

		//	if (firstdecl == 0)
		//		firstdecl = LINT;

		do // описываемые объекты через ',' определение функции может быть только одно, никаких ','
		{
			context->type = context->firstdecl;
			if (context->next == LMULT)
			{
				scaner(context);
				context->type = context->firstdecl == LVOID ? LVOIDASTER : newdecl(context, MPOINT, context->firstdecl);
			}
			mustbe(context, IDENT, after_type_must_be_ident);

			if (context->next == LEFTBR) // определение или предописание функции
			{
				int oldfuncnum = context->funcnum++;
				int firsttype = context->type;
				funrepr = REPRTAB_POS;
				scaner(context);
				scaner(context);

				// выкушает все параметры до ) включительно
				context->type = func_declarator(context, first, 3, firsttype);

				if (context->next == BEGIN)
				{
					if (context->func_def == 0)
					{
						context->func_def = 1;
					}
				}
				else if (context->func_def == 0)
				{
					context->func_def = 2;
				}
				// теперь я точно знаю, это определение ф-ции или предописание
				// (context->func_def=1 или 2)
				REPRTAB_POS = funrepr;

				toidentab(context, oldfuncnum, context->type);

				if (context->next == BEGIN)
				{
					scaner(context);
					if (context->func_def == 2)
					{
						error(context, func_decl_req_params);
					}

					function_definition(context);
					goto ex;
				}
				else
				{
					if (context->func_def == 1)
					{
						error(context, function_has_no_body);
					}
				}
			}
			else if (context->firstdecl == LVOID)
			{
				error(context, only_functions_may_have_type_VOID);
			}

			// описания идентов-не-функций

			if (context->func_def == 3)
			{
				decl_id(context, context->type);
			}

			if (context->next == COMMA)
			{
				scaner(context);
				first = 0;
			}
			else if (context->next == SEMICOLON)
			{
				scaner(context);
				repeat = 0;
			}
			else
			{
				error(context, def_must_end_with_semicomma);
			}
		} while (repeat);

	ex:;
	} while (context->next != LEOF);

	if (context->wasmain == 0)
	{
		error(context, no_main_in_program);
	}
	for (i = 0; i <= context->prdf; i++)
	{
		if (context->predef[i])
		{
			error(context, predef_but_notdef);
		}
	}
	totree(context, TEnd);
}<|MERGE_RESOLUTION|>--- conflicted
+++ resolved
@@ -459,15 +459,9 @@
 {
 	int n = 0;
 	int adn;
-<<<<<<< HEAD
-    int flagfloat = 0;
-	totree(TString);
-	adn = tc++;
-=======
-
+	int flagfloat = 0;
 	totree(context, TString);
 	adn = context->tc++;
->>>>>>> 54da3974
 	do
 	{
 		/*
@@ -479,18 +473,12 @@
 				context->identab[context->lastid+3];
 			}
 		*/
-<<<<<<< HEAD
-
-		if (scaner() == NUMBER &&
-            (ansttype == LINT || ansttype == LCHAR || ansttype ==LFLOAT))
-		{
-            flagfloat |= ansttype == LFLOAT;
-			totree(num);
-=======
-		if (scaner(context) == NUMBER && (context->ansttype == LINT || context->ansttype == LCHAR))
-		{
+
+		if (scaner(context) == NUMBER &&
+			(context->ansttype == LINT || context->ansttype == LCHAR || context->ansttype == LFLOAT))
+		{
+			flagfloat |= context->ansttype == LFLOAT;
 			totree(context, context->num);
->>>>>>> 54da3974
 		}
 		else
 		{
@@ -504,13 +492,8 @@
 	{
 		error(context, no_comma_or_end);
 	}
-<<<<<<< HEAD
-    ansttype = newdecl(MARRAY, flagfloat ? LFLOAT : LINT);
-	anst = VAL;
-=======
-	context->ansttype = newdecl(context, MARRAY, LINT);
+	context->ansttype = newdecl(context, MARRAY, flagfloat ? LFLOAT : LINT);
 	context->anst = VAL;
->>>>>>> 54da3974
 }
 
 void mustbestring(compiler_context *context)
@@ -574,20 +557,14 @@
 	}
 	else
 	{
-<<<<<<< HEAD
-		exprassn(1);
-		toval();
-		sopnd--;
-        if (ansttype == LINT || ansttype == LCHAR)
-        {
-            totree(ROWING);
-            ansttype = newdecl(MARRAY, LINT);
-        }
-=======
 		exprassn(context, 1);
 		toval(context);
 		context->sopnd--;
->>>>>>> 54da3974
+		if (context->ansttype == LINT || context->ansttype == LCHAR)
+		{
+			totree(context, ROWING);
+			context->ansttype = newdecl(context, MARRAY, LINT);
+		}
 	}
 	if (!(context->ansttype > 0 && context->modetab[context->ansttype] == MARRAY &&
 		  (context->modetab[context->ansttype + 1] == LINT || context->modetab[context->ansttype + 1] == LCHAR)))
@@ -596,38 +573,34 @@
 	}
 }
 
-<<<<<<< HEAD
-void mustberowoffloat()
-{
-    scaner();
-
-    if (cur == BEGIN)
-    {
-        actstring(), totree(TExprend);
-    }
-    else
-    {
-        exprassn(1);
-        toval();
-        sopnd--;
-        if (ansttype == LFLOAT)
-        {
-            totree(ROWINGD);
-            ansttype = newdecl(MARRAY, LFLOAT);
-        }
-    }
-
-    if (!(ansttype > 0 && modetab[ansttype] == MARRAY &&
-        modetab[ansttype + 1] == LFLOAT))
-    {
-        error(not_rowoffloat_in_stanfunc);
-    }
-}
-
-void primaryexpr()
-=======
+void mustberowoffloat(compiler_context *context)
+{
+	scaner(context);
+
+	if (context->cur == BEGIN)
+	{
+		actstring(context), totree(context, TExprend);
+	}
+	else
+	{
+		exprassn(context, 1);
+		toval(context);
+		context->sopnd--;
+		if (context->ansttype == LFLOAT)
+		{
+			totree(context, ROWINGD);
+			context->ansttype = newdecl(context, MARRAY, LFLOAT);
+		}
+	}
+
+	if (!(context->ansttype > 0 && context->modetab[context->ansttype] == MARRAY &&
+		  context->modetab[context->ansttype + 1] == LFLOAT))
+	{
+		error(context, not_rowoffloat_in_stanfunc);
+	}
+}
+
 void primaryexpr(compiler_context *context)
->>>>>>> 54da3974
 {
 	if (context->cur == NUMBER)
 	{
@@ -745,28 +718,26 @@
 				context->stackoperands[++context->sopnd] = context->ansttype = LINT;
 			}
 		}
-<<<<<<< HEAD
-        else if (func >= RECEIVE_STRING && func <= SEND_INT)
-        {
-            notrobot = 0;                               // новые функции Фадеева
-            mustbeint();
-            if (func == SEND_INT || func == SEND_STRING)
-            {
-                mustbe(COMMA, no_comma_in_act_params_stanfunc);
-                mustberowofint();
-            }
-            else if (func == SEND_FLOAT)
-            {
-                mustbe(COMMA, no_comma_in_act_params_stanfunc);
-                mustberowoffloat();
-            }
-            else
-                ;
-        }
-		else if (func >= ICON && func <= WIFI_CONNECT)	// функции Фадеева
-=======
+		else if (func >= RECEIVE_STRING && func <= SEND_INT)
+		{
+			context->notrobot = 0; // новые функции Фадеева
+			mustbeint(context);
+			if (func == SEND_INT || func == SEND_STRING)
+			{
+				mustbe(context, COMMA, no_comma_in_act_params_stanfunc);
+				mustberowofint(context);
+			}
+			else if (func == SEND_FLOAT)
+			{
+				mustbe(context, COMMA, no_comma_in_act_params_stanfunc);
+				mustberowoffloat(context);
+			}
+			else
+			{
+				;
+			}
+		}
 		else if (func >= ICON && func <= WIFI_CONNECT) // функции Фадеева
->>>>>>> 54da3974
 		{
 			context->notrobot = 0;
 			if (func <= PIXEL && func >= ICON)
