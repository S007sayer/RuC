/*
 *	Copyright 2016 Andrey Terekhov
 *
 *	Licensed under the Apache License, Version 2.0 (the "License");
 *	you may not use this file except in compliance with the License.
 *	You may obtain a copy of the License at
 *
 *		http://www.apache.org/licenses/LICENSE-2.0
 *
 *	Unless required by applicable law or agreed to in writing, software
 *	distributed under the License is distributed on an "AS IS" BASIS,
 *	WITHOUT WARRANTIES OR CONDITIONS OF ANY KIND, either express or implied.
 *	See the License for the specific language governing permissions and
 *	limitations under the License.
 */

#include "extdecl.h"
#include "errors.h"
#include "global.h"
#include "scanner.h"
#include <string.h>


void exprassnval(compiler_context *);
void expr(compiler_context *context, int level);
void exprassn(compiler_context *context, int);

void struct_init(compiler_context *context, int);
int gettype(compiler_context *context);

// если b=1, то это просто блок,
// b = 2 - блок нити,
// b = -1 - блок в switch, иначе
// b = 0 - это блок функции
void block(compiler_context *context, int b);


int modeeq(compiler_context *context, int first_mode, int second_mode)
{
	int n;
	int i;
	int flag = 1;
	int mode;
	if (context->modetab[first_mode] != context->modetab[second_mode])
	{
		return 0;
	}

	mode = context->modetab[first_mode];
	// определяем, сколько полей надо сравнивать для различных типов записей
	n = mode == MSTRUCT || mode == MFUNCTION ? 2 + context->modetab[first_mode + 2] : 1;

	for (i = 1; i <= n && flag; i++)
	{
		flag = context->modetab[first_mode + i] == context->modetab[second_mode + i];
	}

	return flag;
}

int check_duplicates(compiler_context *context)
{
	// проверяет, имеется ли в modetab только что внесенный тип.
	// если да, то возвращает ссылку на старую запись, иначе - на новую.

	int old = context->modetab[context->startmode];

	while (old)
	{
		if (modeeq(context, context->startmode + 1, old + 1))
		{
			context->md = context->startmode;
			context->startmode = context->modetab[context->startmode];
			return old + 1;
		}
		else
		{
			old = context->modetab[old];
		}
	}
	return context->startmode + 1;
}

int newdecl(compiler_context *context, int type, int elemtype)
{
	context->modetab[context->md] = context->startmode;
	context->startmode = context->md++;
	context->modetab[context->md++] = type;
	context->modetab[context->md++] = elemtype; // ссылка на элемент

	return check_duplicates(context);
}

int evaluate_params(compiler_context *context, int num, int formatstr[], int formattypes[], int placeholders[])
{
	int numofparams = 0;
	int i = 0;
	int fsi;

	//	for (i=0; i<num; i++)
	//		printf("%c %i\n", formatstr[i], formatstr[i]);

	for (i = 0; i < num; i++)
	{
		if (formatstr[i] == '%')
		{
			if (fsi = formatstr[++i], fsi != '%')
			{
				if (numofparams == MAXPRINTFPARAMS)
				{
					error(context, too_many_printf_params);
					return 0;
				}

				placeholders[numofparams] = fsi;
			}
			switch (fsi) // Если добавляется новый спецификатор -- не забыть
						 // внести его в switch в bad_printf_placeholder
			{
				case 'i':
				case 1094: // 'ц'
					formattypes[numofparams++] = LINT;
					break;

				case 'c':
				case 1083: // л
					formattypes[numofparams++] = LCHAR;
					break;

				case 'f':
				case 1074: // в
					formattypes[numofparams++] = LFLOAT;
					break;

				case 's':
				case 1089: // с
					formattypes[numofparams++] = newdecl(context, MARRAY, LCHAR);
					break;

				case '%':
					break;

				case 0:
					error(context, printf_no_format_placeholder);
					return 0;

				default:
					context->bad_printf_placeholder = fsi;
					error(context, printf_unknown_format_placeholder);
					return 0;
			}
		}
	}

	return numofparams;
}

int szof(compiler_context *context, int type)
{
	return context->next == LEFTSQBR
			   ? 1
			   : type == LFLOAT ? 2 : (type > 0 && context->modetab[type] == MSTRUCT) ? context->modetab[type + 1] : 1;
}

int is_row_of_char(compiler_context *context, int t)
{
	return t > 0 && context->modetab[t] == MARRAY && context->modetab[t + 1] == LCHAR;
}

int is_function(compiler_context *context, int t)
{
	return t > 0 && context->modetab[t] == MFUNCTION;
}

int is_array(compiler_context *context, int t)
{
	return t > 0 && context->modetab[t] == MARRAY;
}

int is_pointer(compiler_context *context, int t)
{
	return t > 0 && context->modetab[t] == MPOINT;
}

int is_struct(compiler_context *context, int t)
{
	return t > 0 && context->modetab[t] == MSTRUCT;
}

int is_float(compiler_context *context, int t)
{
	UNUSED(context);
	return t == LFLOAT || t == LDOUBLE;
}

int is_int(compiler_context *context, int t)
{
	UNUSED(context);
	return t == LINT || t == LLONG || t == LCHAR;
}

void mustbe(compiler_context *context, int what, int e)
{
	if (context->next != what)
	{
		error(context, e);
<<<<<<< HEAD
	}*/

	if(context->next != what)
	{
		printf("Ошибка номер %i\n", e);
=======
>>>>>>> a5e20b42
		context->cur = what;

		//error(context, e);
		exit(2);
	}
	else
	{
		scaner(context);
	}
}

void mustbe_complex(compiler_context *context, int what, int e)
{
	if (scaner(context) != what)
	{
		error(context, e);
		context->error_flag = e;
	}
}

void totree(compiler_context *context, int op)
{
	context->tree[context->tc++] = op;
}

void totreef(compiler_context *context, int op)
{
	context->tree[context->tc++] = op;
	if (context->ansttype == LFLOAT &&
		((op >= ASS && op <= DIVASS) || (op >= ASSAT && op <= DIVASSAT) || (op >= EQEQ && op <= UNMINUS)))
	{
		context->tree[context->tc - 1] += 50;
	}
}

int getstatic(compiler_context *context, int type)
{
	int olddispl = context->displ;
	context->displ += context->lg * szof(context, type); // lg - смещение от l (+1) или от g (-1)
	if (context->lg > 0)
	{
		context->maxdispl = (context->displ > context->maxdispl) ? context->displ : context->maxdispl;
	}
	else
	{
		context->maxdisplg = -context->displ;
	}
	return olddispl;
}

int toidentab(compiler_context *context, int f, int type)
{
	// f =  0, если не ф-ция, f=1, если метка, f=funcnum,
	// если описание ф-ции,
	// f = -1, если ф-ция-параметр, f>=1000, если это описание типа
	// f = -2, #define

	// printf("\n f= %i context->repr %i rtab[context->repr] %i
	// rtab[context->repr+1] %i rtab[context->repr+2] %i\n", f,
	// context->repr, context->reprtab[context->repr],
	// context->reprtab[context->repr+1], context->reprtab[context->repr+2]);
	int pred;

	compiler_table_expand(&context->reprtab, 1);

	context->lastid = context->id;
	if (REPRTAB[REPRTAB_POS + 1] == 0) // это может быть только MAIN
	{
		if (context->wasmain)
		{
			error(context, more_than_1_main); //--
			context->error_flag = 5;
			return 0; // 1
		}
		context->wasmain = context->id;
	}

	// ссылка на описание с таким же
	// представлением в предыдущем блоке
	pred = context->identab[context->id] = REPRTAB[REPRTAB_POS + 1];
	if (pred)
	{
		// pred == 0 только для main, эту ссылку портить нельзя
		// ссылка на текущее описание с этим представлением
		// (это в reprtab)
		REPRTAB[REPRTAB_POS + 1] = context->id;
	}

	if (f != 1 && pred >= context->curid) // один  и тот же идент м.б. переменной и меткой
	{
		if (context->func_def == 3 ? 1 : context->identab[pred + 1] > 0 ? 1 : context->func_def == 1 ? 0 : 1)
		{
			error(context, repeated_decl);
			context->error_flag = 5;
			return 0; // 1
			// только определение функции может иметь 2
			// описания, т.е. иметь предописание
		}
	}

	context->identab[context->id + 1] = REPRTAB_POS; // ссылка на представление
	if (f == -2)									 // #define
	{
		context->identab[context->id + 2] = 1;
		context->identab[context->id + 3] = type; // это целое число, определенное по #define
	}
	else // дальше тип или ссылка на modetab (для функций и структур)
	{
		context->identab[context->id + 2] = type; // тип -1 int, -2 char, -3 float, -4 long, -5 double,
												  // если тип > 0, то это ссылка на modetab
		if (f == 1)
		{
			context->identab[context->id + 2] = 0; // 0, если первым встретился goto, когда встретим метку,
												   // поставим 1
			context->identab[context->id + 3] = 0; // при генерации кода когда встретим метку, поставим pc
		}
		else if (f >= 1000)
		{
			context->identab[context->id + 3] = f; // это описание типа, если f > 1000, то f-1000 - это номер
												   // иниц проц
		}
		else if (f)
		{
			if (f < 0)
			{
				context->identab[context->id + 3] = -(context->displ++);
				context->maxdispl = context->displ;
			}
			else // identtab[context->lastid+3] - номер функции, если < 0, то
				 // это функция-параметр
			{
				context->identab[context->id + 3] = f;
				if (context->func_def == 2)
				{
					context->identab[context->lastid + 1] *= -1; //это предописание
					context->predef[++context->prdf] = REPRTAB_POS;
				}
				else
				{
					int i;

					for (i = 0; i <= context->prdf; i++)
					{
						if (context->predef[i] == REPRTAB_POS)
						{
							context->predef[i] = 0;
						}
					}
				}
			}
		}
		else
		{
			context->identab[context->id + 3] = getstatic(context, type);
		}
	}
	context->id += 4;
	return context->lastid;
}

void binop(compiler_context *context, int sp)
{
	int op = context->stackop[sp];
	int rtype = context->stackoperands[context->sopnd--];
	int ltype = context->stackoperands[context->sopnd];

	if (is_pointer(context, ltype) || is_pointer(context, rtype))
	{
		error(context, operand_is_pointer);
		context->error_flag = 5;
		return; // 1
	}
	if ((op == LOGOR || op == LOGAND || op == LOR || op == LEXOR || op == LAND || op == LSHL || op == LSHR ||
		 op == LREM) &&
		(is_float(context, ltype) || is_float(context, rtype)))
	{
		error(context, int_op_for_float);
		context->error_flag = 5;
		return; // 1
	}
	if (is_int(context, ltype) && is_float(context, rtype))
	{
		totree(context, WIDEN1);
	}
	if (is_int(context, rtype) && is_float(context, ltype))
	{
		totree(context, WIDEN);
	}
	if (is_float(context, ltype) || is_float(context, rtype))
	{
		context->ansttype = LFLOAT;
	}
	if (op == LOGOR || op == LOGAND)
	{
		totree(context, op);
		context->tree[context->stacklog[sp]] = context->tc++;
	}
	else
	{
		totreef(context, op);
	}
	if (op >= EQEQ && op <= LGE)
	{
		context->ansttype = LINT;
	}
	context->stackoperands[context->sopnd] = context->ansttype;
	// printf("binop context->sopnd=%i ltype=%i rtype=%i
	// context->ansttype=%i\n", context->sopnd, ltype, rtype,
	// context->ansttype);
	context->anst = VAL;
}

void toval(compiler_context *context)
{
	// надо значение положить на стек,
	// например, чтобы передать параметром

	if (context->anst == VAL || context->anst == NUMBER)
	{
		;
	}
	else if (is_struct(context, context->ansttype))
	{
		if (!context->inass)
		{
			if (context->anst == IDENT)
			{
				context->tc -= 2;
				totree(context, COPY0ST);
				totree(context, context->anstdispl);
			}
			else // тут может быть только ADDR
			{
				totree(context, COPY1ST);
			}
			totree(context, context->modetab[context->ansttype + 1]);
			context->anst = VAL;
		}
	}
	else
	{
		if (context->anst == IDENT)
		{
			context->tree[context->tc - 2] = is_float(context, context->ansttype) ? TIdenttovald : TIdenttoval;
		}

		if (!(is_array(context, context->ansttype) || is_pointer(context, context->ansttype)))
		{
			if (context->anst == ADDR)
			{
				totree(context, is_float(context, context->ansttype) ? TAddrtovald : TAddrtoval);
			}
		}
		context->anst = VAL;
	}
}

void insertwiden(compiler_context *context)
{
	context->tc--;
	totree(context, WIDEN);
	totree(context, TExprend);
}

void applid(compiler_context *context)
{
	compiler_table_expand(&context->reprtab, 1);
	context->lastid = REPRTAB[REPRTAB_POS + 1];
	if (context->lastid == 1)
	{
		error(context, ident_is_not_declared);
		context->error_flag = 5;
	}
}


void exprval(compiler_context *context);
void unarexpr(compiler_context *context);

void actstring(int type, compiler_context *context)
{
	int n = 0;
	int adn;
	scaner(context);
	totree(context, type == LFLOAT ? TStringd : TString);
	adn = context->tc++;
	do
	{
		exprassn(context, 1);
		if (context->error_flag == 6)
		{
			context->error_flag = 1;
			return; // 1
		}
		if (context->tree[context->tc - 3] == TConstd)
		{
			context->tree[context->tc - 3] = context->tree[context->tc - 2];
			context->tree[context->tc - 2] = context->tree[context->tc - 1];
			--context->tc;
		}
		else if (context->tree[context->tc - 2] == TConst)
		{
			context->tree[context->tc - 2] = context->tree[context->tc - 1];
			--context->tc;
		}
		else
		{
			error(context, wrong_init_in_actparam);
			context->error_flag = 1;
			return; // 1
		}
		++n;
	} while (scaner(context) == COMMA ? scaner(context), 1 : 0);

	context->tree[adn] = n;
	if (context->cur != END)
	{
		error(context, no_comma_or_end);
		context->error_flag = 1;
		return; // 1
	}
	context->ansttype = newdecl(context, MARRAY, type);
	context->anst = VAL;
}

void mustbestring(compiler_context *context)
{
	scaner(context);
	exprassn(context, 1);
	if (context->error_flag == 6)
	{
		context->error_flag = 5;
		return; // 1
	}
	toval(context);
	context->sopnd--;
	if (!(context->ansttype > 0 && context->modetab[context->ansttype] == MARRAY &&
		  context->modetab[context->ansttype + 1] == LCHAR))
	{
		error(context, not_string_in_stanfunc);
		context->error_flag = 5;
	}
}

void mustbepointstring(compiler_context *context)
{
	scaner(context);
	exprassn(context, 1);
	if (context->error_flag == 6)
	{
		context->error_flag = 5;
		return; // 1
	}
	toval(context);
	context->sopnd--;
	if (!(context->ansttype > 0 && context->modetab[context->ansttype] == MPOINT &&
		  is_array(context, context->modetab[context->ansttype + 1]) &&
		  context->modetab[context->modetab[context->ansttype + 1] + 1] == LCHAR))
	{
		error(context, not_point_string_in_stanfunc);
		context->error_flag = 5;
		return; // 1
	}
}

void mustberow(compiler_context *context)
{
	scaner(context);
	exprassn(context, 1);
	if (context->error_flag == 6)
	{
		context->error_flag = 5;
		return; // 1
	}
	toval(context);
	context->sopnd--;

	if (!(context->ansttype > 0 && context->modetab[context->ansttype] == MARRAY))
	{
		error(context, not_array_in_stanfunc);
		context->error_flag = 5;
	}
}

void mustbeint(compiler_context *context)
{
	scaner(context);
	exprassn(context, 1);
	if (context->error_flag == 6)
	{
		context->error_flag = 5;
		return; // 1
	}
	toval(context);
	context->sopnd--;
	if (context->ansttype != LINT && context->ansttype != LCHAR)
	{
		error(context, not_int_in_stanfunc);
		context->error_flag = 5;
	}
}

void mustberowofint(compiler_context *context)
{
	if (scaner(context) == BEGIN)
	{
		actstring(LINT, context), totree(context, TExprend);
		if (context->error_flag == 2)
		{
			context->error_flag = 5;
			return; // 1
		}
	}
	else
	{
		exprassn(context, 1);
		if (context->error_flag == 6)
		{
			context->error_flag = 5;
			return; // 1
		}
		toval(context);
		context->sopnd--;
		if (context->ansttype == LINT || context->ansttype == LCHAR)
		{
			totree(context, ROWING);
			context->ansttype = newdecl(context, MARRAY, LINT);
		}
	}
	if (!(context->ansttype > 0 && context->modetab[context->ansttype] == MARRAY &&
		  (context->modetab[context->ansttype + 1] == LINT || context->modetab[context->ansttype + 1] == LCHAR)))
	{
		error(context, not_rowofint_in_stanfunc);
		context->error_flag = 5;
	}
}

void mustberowoffloat(compiler_context *context)
{
	if (scaner(context) == BEGIN)
	{
		actstring(LFLOAT, context), totree(context, TExprend);
		if (context->error_flag == 2)
		{
			context->error_flag = 5;
			return; // 1
		}
	}
	else
	{
		exprassn(context, 1);
		if (context->error_flag == 6)
		{
			context->error_flag = 5;
			return; // 1
		}
		toval(context);
		context->sopnd--;
		if (context->ansttype == LFLOAT)
		{
			totree(context, ROWINGD);
			context->ansttype = newdecl(context, MARRAY, LFLOAT);
		}
	}

	if (!(context->ansttype > 0 && context->modetab[context->ansttype] == MARRAY &&
		  context->modetab[context->ansttype + 1] == LFLOAT))
	{
		error(context, not_rowoffloat_in_stanfunc);
		context->error_flag = 5;
	}
}

void primaryexpr(compiler_context *context)
{
	if (context->cur == NUMBER)
	{
		if (context->ansttype == LFLOAT) // context->ansttype задается прямо в сканере
		{
			totree(context, TConstd);
			totree(context, context->numr.first);
			totree(context, context->numr.second);
		}
		else
		{
			totree(context, TConst);
			totree(context, context->num); // LINT, LCHAR
		}
		context->stackoperands[++context->sopnd] = context->ansttype;
		// printf("number context->sopnd=%i context->ansttype=%i\n",
		// context->sopnd, context->ansttype);
		context->anst = NUMBER;
	}
	else if (context->cur == STRING)
	{
		int i;

		context->ansttype = newdecl(context, MARRAY, LCHAR); // теперь пишем context->ansttype в
															 // анализаторе, а не в сканере
		totree(context, TString);
		totree(context, context->num);

		for (i = 0; i < context->num; i++)
		{
			totree(context, context->lexstr[i]);
		}

		context->stackoperands[++context->sopnd] = context->ansttype; // ROWOFCHAR
		context->anst = VAL;
	}
	else if (context->cur == IDENT)
	{
		applid(context);
		if (context->error_flag == 5)
		{
			context->error_flag = 4;
			return; // 1
		}

		totree(context, TIdent);
		totree(context, context->anstdispl = context->identab[context->lastid + 3]);
		context->stackoperands[++context->sopnd] = context->ansttype = context->identab[context->lastid + 2];
		context->anst = IDENT;
	}
	else if (context->cur == LEFTBR)
	{
		if (context->next == LVOID)
		{
			scaner(context);
			mustbe(context, LMULT, no_mult_in_cast);
			unarexpr(context);
			if (context->error_flag == 7)
			{
				context->error_flag = 4;
				return; // 1
			}
			if (!is_pointer(context, context->ansttype))
			{
				error(context, not_pointer_in_cast);
				context->error_flag = 4;
				return; // 1
			}
			mustbe(context, RIGHTBR, no_rightbr_in_cast);
			toval(context);
			// totree(context, CASTC);
			totree(context, TExprend);
		}
		else
		{
			int oldsp = context->sp;
			scaner(context);
			expr(context, 1);
			if (context->error_flag == 5)
			{
				context->error_flag = 4;
				return; // 1
			}
			mustbe(context, RIGHTBR, wait_rightbr_in_primary);
			while (context->sp > oldsp)
			{
				binop(context, --context->sp);
			}
		}
	}
	else if (context->cur <= STANDARD_FUNC_START) // стандартная функция
	{
		int func = context->cur;

		if (scaner(context) != LEFTBR)
		{
<<<<<<< HEAD
			printf("в вызове  стандартной функции нет (\n");
=======
			error(context, no_leftbr_in_stand_func);
>>>>>>> a5e20b42
			context->buf_cur = context->next;
			context->next = context->cur;
			context->cur = LEFTBR;
			context->buf_flag++;

			//error(context, no_leftbr_in_stand_func);
			exit(2);
		}
		if (func == ASSERT)
		{
			mustbeint(context);
			if (context->error_flag == 5)
			{
				context->error_flag = 4;
				return; // 1
			}
			mustbe(context, COMMA, no_comma_in_act_params_stanfunc);
			mustbestring(context);
		}
		else if (func <= STRCPY && func >= STRLEN) // функции работы со строками
		{
			if (func >= STRNCAT)
			{
				mustbepointstring(context);
			}
			else
			{
				mustbestring(context);
			}
			if (context->error_flag == 5)
			{
				context->error_flag = 4;
				return; // 1
			}
			if (func != STRLEN)
			{
				mustbe(context, COMMA, no_comma_in_act_params_stanfunc);
				mustbestring(context);
				if (context->error_flag == 5)
				{
					context->error_flag = 4;
					return; // 1
				}
				if (func == STRNCPY || func == STRNCAT || func == STRNCMP)
				{
					mustbe(context, COMMA, no_comma_in_act_params_stanfunc);
					mustbeint(context);
				}
			}
			if (context->error_flag == 5)
			{
				context->error_flag = 4;
				return; // 1
			}
			if (func < STRNCAT)
			{
				context->stackoperands[++context->sopnd] = context->ansttype = LINT;
			}
		}
		else if (func >= RECEIVE_STRING && func <= SEND_INT)
		{
			context->notrobot = 0; // новые функции Фадеева
			mustbeint(context);
			if (context->error_flag == 5)
			{
				context->error_flag = 4;
				return; // 1
			}
			if (func == SEND_INT || func == SEND_STRING)
			{
				mustbe(context, COMMA, no_comma_in_act_params_stanfunc);
				// scaner(context);
				mustberowofint(context);
			}
			else if (func == SEND_FLOAT)
			{
				mustbe(context, COMMA, no_comma_in_act_params_stanfunc);
				// scaner(context);
				mustberowoffloat(context);
			}
			else
			{
				context->stackoperands[++context->sopnd] = context->ansttype =
					func == RECEIVE_INT ? LINT : func == RECEIVE_FLOAT ? LFLOAT : newdecl(context, MARRAY, LCHAR);
			}
		}
		else if (func >= ICON && func <= WIFI_CONNECT) // функции Фадеева
		{
			context->notrobot = 0;
			if (func <= PIXEL && func >= ICON)
			{
				// scaner(context);
				mustberowofint(context);
				if (context->error_flag == 5)
				{
					context->error_flag = 4;
					return; // 1
				}
				if (func != CLEAR)
				{
					mustbe(context, COMMA, no_comma_in_act_params_stanfunc);
				}

				if (func == LINE || func == RECTANGLE || func == ELLIPS)
				{
					mustbeint(context);
					if (context->error_flag == 5)
					{
						context->error_flag = 4;
						return; // 1
					}
					mustbe(context, COMMA, no_comma_in_act_params_stanfunc);
					mustbeint(context);
					if (context->error_flag == 5)
					{
						context->error_flag = 4;
						return; // 1
					}
					mustbe(context, COMMA, no_comma_in_act_params_stanfunc);
					mustbeint(context);
					if (context->error_flag == 5)
					{
						context->error_flag = 4;
						return; // 1
					}
					mustbe(context, COMMA, no_comma_in_act_params_stanfunc);
					mustbeint(context);
					if (context->error_flag == 5)
					{
						context->error_flag = 4;
						return; // 1
					}
					if (func != LINE)
					{
						mustbe(context, COMMA, no_comma_in_act_params_stanfunc);
						mustbeint(context);
					}
				}
				else if (func == ICON || func == PIXEL)
				{
					mustbeint(context);
					mustbe(context, COMMA, no_comma_in_act_params_stanfunc);
					if (context->error_flag == 5)
					{
						context->error_flag = 4;
						return; // 1
					}
					mustbeint(context);
					if (context->error_flag == 5)
					{
						context->error_flag = 4;
						return; // 1
					}
					if (func == ICON)
					{
						mustbe(context, COMMA, no_comma_in_act_params_stanfunc);
						mustbeint(context);
					}
				}
				else if (func == DRAW_NUMBER || func == DRAW_STRING)
				{
					mustbeint(context);
					if (context->error_flag == 5)
					{
						context->error_flag = 4;
						return; // 1
					}
					mustbe(context, COMMA, no_comma_in_act_params_stanfunc);
					mustbeint(context);
					if (context->error_flag == 5)
					{
						context->error_flag = 4;
						return; // 1
					}
					mustbe(context, COMMA, no_comma_in_act_params_stanfunc);

					if (func == DRAW_STRING)
					{
						mustbestring(context);
					}
					else // DRAW_NUMBER
					{
						scaner(context);
						exprassn(context, 1);
						if (context->error_flag == 6)
						{
							context->error_flag = 4;
							return; // 1
						}
						toval(context);
						context->sopnd--;
						if (is_int(context, context->ansttype))
						{
							totree(context, WIDEN);
						}
						else if (context->ansttype != LFLOAT)
						{
							error(context, not_float_in_stanfunc);
							context->error_flag = 4;
							return; // 1
						}
					}
				}
			}
			else if (func == SETSIGNAL)
			{
				mustbeint(context);
				if (context->error_flag == 5)
				{
					context->error_flag = 4;
					return; // 1
				}
				mustbe(context, COMMA, no_comma_in_act_params_stanfunc);
				mustberowofint(context);
				if (context->error_flag == 5)
				{
					context->error_flag = 4;
					return; // 1
				}
				mustbe(context, COMMA, no_comma_in_act_params_stanfunc);
				mustberowofint(context);
			}
			else if (func == WIFI_CONNECT || func == BLYNK_AUTORIZATION || func == BLYNK_NOTIFICATION)
			{
				mustbestring(context);
				if (func == WIFI_CONNECT)
				{
					mustbe(context, COMMA, no_comma_in_act_params_stanfunc);
					mustbestring(context);
				}
			}
			else
			{
				mustbeint(context);
				if (context->error_flag == 5)
				{
					context->error_flag = 4;
					return; // 1
				}
				if (func != BLYNK_RECEIVE)
				{
					mustbe(context, COMMA, no_comma_in_act_params_stanfunc);
					if (func == BLYNK_TERMINAL)
					{
						mustbestring(context);
					}
					else if (func == BLYNK_SEND)
					{
						mustbeint(context);
						if (context->error_flag == 5)
						{
							context->error_flag = 4;
							return; // 1
						}
					}
					else if (func == BLYNK_PROPERTY)
					{
						mustbestring(context);
						if (context->error_flag == 5)
						{
							context->error_flag = 4;
							return; // 1
						}
						mustbe(context, COMMA, no_comma_in_act_params_stanfunc);
						mustbestring(context);
					}
					else // BLYNK_LCD
					{
						mustbeint(context);
						if (context->error_flag == 5)
						{
							context->error_flag = 4;
							return; // 1
						}
						mustbe(context, COMMA, no_comma_in_act_params_stanfunc);
						mustbeint(context);
						if (context->error_flag == 5)
						{
							context->error_flag = 4;
							return; // 1
						}
						mustbe(context, COMMA, no_comma_in_act_params_stanfunc);
						mustbestring(context);
					}
				}
				else
				{
					context->stackoperands[++context->sopnd] = context->ansttype = LINT;
				}
			}
		}
		else if (func == UPB) // UPB
		{
			mustbeint(context);
			if (context->error_flag == 5)
			{
				context->error_flag = 4;
				return; // 1
			}
			mustbe(context, COMMA, no_comma_in_act_params_stanfunc);
			mustberow(context);
			if (context->error_flag == 5)
			{
				context->error_flag = 4;
				return; // 1
			}
			context->stackoperands[++context->sopnd] = context->ansttype = LINT;
		}
		else if (func <= TMSGSEND && func >= TGETNUM) // процедуры управления параллельными нитями
		{
			if (func == TINIT || func == TDESTROY || func == TEXIT)
			{
				; // void()
			}
			else if (func == TMSGRECEIVE || func == TGETNUM) // getnum int()   msgreceive msg_info()
			{
				context->anst = VAL;
				context->ansttype = context->stackoperands[++context->sopnd] =
					func == TGETNUM ? LINT : 2; // 2 - это ссылка на msg_info
												//не было параметра,  выдали 1 результат
			}
			else
			{
				// MSGSEND void(msg_info)  CREATE int(void*(*func)(void*))
				// SEMCREATE int(int)  JOIN,  SLEEP,  SEMWAIT,  SEMPOST void(int)
				// у этих процедур 1 параметр
				scaner(context);

				if (func == TCREATE)
				{
					int dn;

					if (context->cur != IDENT)
					{
						error(context, act_param_not_ident);
						context->error_flag = 4;
						return; // 1
					}
					applid(context);
					if (context->error_flag == 5)
					{
						context->error_flag = 4;
						return; // 1
					}
					if (context->identab[context->lastid + 2] != 15 ||
						context->error_flag == 5) // 15 - это аргумент типа void* (void*)
					{
						error(context, wrong_arg_in_create);
						context->error_flag = 4;
						return; // 1
					}

					context->stackoperands[context->sopnd] = context->ansttype = LINT;
					dn = context->identab[context->lastid + 3];
					if (dn < 0)
					{
						totree(context, TIdenttoval);
						totree(context, -dn);
					}
					else
					{
						totree(context, TConst);
						totree(context, dn);
					}
					context->anst = VAL;
				}
				else
				{
					context->leftansttype = 2;
					exprassn(context, 1);
					if (context->error_flag == 6)
					{
						context->error_flag = 4;
						return; // 1
					}
					toval(context);

					if (func == TMSGSEND)
					{
						if (context->ansttype != 2) // 2 - это аргумент типа msg_info (struct{int numTh; int data;})
						{
							error(context, wrong_arg_in_send);
							context->error_flag = 4;
							return; // 1
						}
						--context->sopnd;
					}
					else
					{
						if (!is_int(context, context->ansttype))
						{
							error(context, param_threads_not_int);
							context->error_flag = 4;
							return; // 1
						}
						if (func == TSEMCREATE)
						{
							context->anst = VAL,
							context->ansttype = context->stackoperands[context->sopnd] =
								LINT; // съели 1 параметр, выдали int
						}
						else
						{
							--context->sopnd; // съели 1 параметр, не выдали
						}
						// результата
					}
				}
			}
		}
		else if (func == RAND)
		{
			context->ansttype = context->stackoperands[++context->sopnd] = LFLOAT;
		}
		else if (func == ROUND)
		{
			scaner(context);
			exprassn(context, 1);
			if (context->error_flag == 6)
			{
				context->error_flag = 4;
				return; // 1
			}
			toval(context);
			context->ansttype = context->stackoperands[context->sopnd] = LINT;
		}
		else
		{
			scaner(context);
			exprassn(context, 1);
			if (context->error_flag == 6)
			{
				context->error_flag = 4;
				return; // 1
			}
			toval(context);

			// GETDIGSENSOR int(int port, int pins[]),
			// GETANSENSOR int (int port, int pin),
			// SETMOTOR и VOLTAGE void (int port, int volt)
			if (func == GETDIGSENSOR || func == GETANSENSOR || func == SETMOTOR || func == VOLTAGE)
			{
				context->notrobot = 0;
				if (!is_int(context, context->ansttype))
				{
					error(context, param_setmotor_not_int);
					context->error_flag = 4;
					return; // 1
				}
				mustbe(context, COMMA, no_comma_in_setmotor);
				if (func == GETDIGSENSOR)
				{
					mustberowofint(context);
					if (context->error_flag == 5)
					{
						context->error_flag = 4;
						return; // 1
					}
					context->ansttype = context->stackoperands[++context->sopnd] = LINT;
				}
				else
				{
					scaner(context);
					exprassn(context, 1);
					if (context->error_flag == 6)
					{
						context->error_flag = 4;
						return; // 1
					}
					toval(context);
					if (!is_int(context, context->ansttype))
					{
						error(context, param_setmotor_not_int);
						context->error_flag = 4;
						return; // 1
					}
					if (func == SETMOTOR || func == VOLTAGE)
					{
						context->sopnd -= 2;
					}
					else
					{
						--context->sopnd, context->anst = VAL;
					}
				}
			}
			else if (func == ABS && is_int(context, context->ansttype))
			{
				func = ABSI;
			}
			else
			{
				if (is_int(context, context->ansttype))
				{
					totree(context, WIDEN);
					context->ansttype = context->stackoperands[context->sopnd] = LFLOAT;
				}
				if (!is_float(context, context->ansttype))
				{
					error(context, bad_param_in_stand_func);
					context->error_flag = 4;
					return; // 1
				}
			}
		}
		if (context->error_flag == 5)
		{
			context->error_flag = 4;
			return; // 1
		}
		totree(context, 9500 - func);
		mustbe(context, RIGHTBR, no_rightbr_in_stand_func);
	}
	else
	{
		error(context, not_primary);
		context->error_flag = 4;
		return; // 1
	}
	if (context->error_flag == 5)
	{
		context->error_flag = 4;
		return; // 1
	}
}

void index_check(compiler_context *context)
{
	if (!is_int(context, context->ansttype))
	{
		error(context, index_must_be_int);
		context->error_flag = 5;
	}
}

int find_field(compiler_context *context, int stype)
{
	// выдает смещение до найденного поля или ошибку

	int i;
	int flag = 1;
	int select_displ = 0;

	scaner(context);
	mustbe(context, IDENT, after_dot_must_be_ident);

	for (i = 0; i < context->modetab[stype + 2]; i += 2) // тут хранится удвоенное n
	{
		int field_type = context->modetab[stype + 3 + i];

		if (context->modetab[stype + 4 + i] == REPRTAB_POS)
		{
			context->stackoperands[context->sopnd] = context->ansttype = field_type;
			flag = 0;
			break;
		}
		else
		{
			select_displ += szof(context, field_type);
		}
		// прибавляем к суммарному смещению длину поля
	}
	if (flag)
	{
		error(context, no_field);
		context->error_flag = 5;
		return 0; // 1
	}
	return select_displ;
}

void selectend(compiler_context *context)
{
	while (context->next == DOT)
	{
		context->anstdispl += find_field(context, context->ansttype);
		if (context->error_flag == 6)
		{
			context->error_flag = 5;
			return; // 1
		}
	}

	totree(context, context->anstdispl);
	if (is_array(context, context->ansttype) || is_pointer(context, context->ansttype))
	{
		totree(context, TAddrtoval);
	}
}

int Norder(compiler_context *context, int t)
{
	// вычислить размерность массива

	int n = 1;
	while ((t = context->modetab[t + 1]) > 0)
	{
		n++;
	}
	return n;
}

void array_init(compiler_context *context, int t);

void postexpr(compiler_context *context)
{
	int lid;
	int leftansttyp;
	int was_func = 0;

	lid = context->lastid;
	leftansttyp = context->ansttype;

	if (context->next == LEFTBR) // вызов функции
	{
		int i;
		int j;
		int n;
		int dn;
		int oldinass = context->inass;

		was_func = 1;
		scaner(context);
		if (!is_function(context, leftansttyp))
		{
			error(context, call_not_from_function);
			context->error_flag = 4;
			return; // 1
		}

		n = context->modetab[leftansttyp + 2]; // берем количество аргументов функции

		totree(context, TCall1);
		totree(context, n);
		j = leftansttyp + 3;
		for (i = 0; i < n; i++) // фактические параметры
		{
			int mdj = context->leftansttype = context->modetab[j]; // это вид формального параметра, в
																   // context->ansttype будет вид фактического
																   // параметра
			scaner(context);
			if (is_function(context, mdj))
			{
				// фактическим параметром должна быть функция, в С - это только идентификатор

				if (context->cur != IDENT)
				{
					error(context, act_param_not_ident);
					context->error_flag = 4;
					return; // 1
				}
				applid(context);
				if (context->error_flag == 5)
				{
					context->error_flag = 4;
					return; // 1
				}
				if (context->identab[context->lastid + 2] != mdj)
				{
					error(context, diff_formal_param_type_and_actual);
					context->error_flag = 4;
					return; // 1
				}
				dn = context->identab[context->lastid + 3];
				if (dn < 0)
				{
					totree(context, TIdenttoval);
					totree(context, -dn);
				}
				else
				{
					totree(context, TConst);
					totree(context, dn);
				}
				totree(context, TExprend);
			}
			else
			{
				if (context->cur == BEGIN && is_array(context, mdj))
				{
					actstring(context->modetab[mdj + 1], context), totree(context, TExprend);
					if (context->error_flag == 2)
					{
						context->error_flag = 4;
						return; // 1
					}
				}
				else
				{
					context->inass = 0;
					exprassn(context, 1);
					if (context->error_flag == 6)
					{
						context->error_flag = 4;
						return; // 1
					}
					toval(context);
					totree(context, TExprend);

					if (mdj > 0 && mdj != context->ansttype)
					{
						error(context, diff_formal_param_type_and_actual);
						context->error_flag = 4;
						return; // 1
					}

					if (is_int(context, mdj) && is_float(context, context->ansttype))
					{
						error(context, float_instead_int);
						context->error_flag = 4;
						return; // 1
					}

					if (is_float(context, mdj) && is_int(context, context->ansttype))
					{
						insertwiden(context);
					}
					--context->sopnd;
				}
			}
			if (i < n - 1 && scaner(context) != COMMA)
			{
				error(context, no_comma_in_act_params);
				context->error_flag = 4;
				return; // 1
			}
			j++;
		}
		context->inass = oldinass;
		mustbe(context, RIGHTBR, wrong_number_of_params);
		totree(context, TCall2);
		totree(context, lid);
		context->stackoperands[context->sopnd] = context->ansttype = context->modetab[leftansttyp + 1];
		context->anst = VAL;
		if (is_struct(context, context->ansttype))
		{
			context->x -= context->modetab[context->ansttype + 1] - 1;
		}
	}

	while (context->next == LEFTSQBR || context->next == ARROW || context->next == DOT)
	{
		while (context->next == LEFTSQBR) // вырезка из массива (возможно, многомерного)
		{
			int elem_type;
			if (was_func)
			{
				error(context, slice_from_func);
				context->error_flag = 4;
				return; // 1
			}
			if (context->modetab[context->ansttype] != MARRAY) // вырезка не из массива
			{
				error(context, slice_not_from_array);
				context->error_flag = 4;
				return; // 1
			}

			elem_type = context->modetab[context->ansttype + 1];

			scaner(context);
			scaner(context);

			if (context->anst == IDENT) // a[i]
			{
				context->tree[context->tc - 2] = TSliceident;
				context->tree[context->tc - 1] = context->anstdispl;
			}
			else // a[i][j]
			{
				totree(context, TSlice);
			}

			totree(context, elem_type);
			exprval(context);
			if (context->error_flag == 4)
			{
				return; // 1
			}
			index_check(context); // проверка, что индекс int или char
			if (context->error_flag == 5)
			{
				context->error_flag = 4;
				return; // 1
			}

			mustbe(context, RIGHTSQBR, no_rightsqbr_in_slice);

			context->stackoperands[--context->sopnd] = context->ansttype = elem_type;
			context->anst = ADDR;
		}

		while (context->next == ARROW)
		{
			// это выборка поля из указателя на структуру, если после
			// -> больше одной точки подряд, схлопываем в 1 select
			// перед выборкой мог быть вызов функции или вырезка элемента массива

			if (context->modetab[context->ansttype] != MPOINT ||
				context->modetab[context->modetab[context->ansttype + 1]] != MSTRUCT)
			{
				error(context, get_field_not_from_struct_pointer);
				context->error_flag = 4;
				return; // 1
			}

			if (context->anst == IDENT)
			{
				context->tree[context->tc - 2] = TIdenttoval;
			}
			context->anst = ADDR;
			// pointer  мог быть значением функции (VAL) или, может быть,
			totree(context, TSelect); // context->anst уже был ADDR, т.е. адрес
									  // теперь уже всегда на верхушке стека

			context->anstdispl = find_field(context, context->ansttype = context->modetab[context->ansttype + 1]);
			if (context->error_flag == 6)
			{
				context->error_flag = 4;
				return; // 1
			}
			selectend(context);
			if (context->error_flag == 5)
			{
				context->error_flag = 4;
				return; // 1
			}
		}
		if (context->next == DOT)

		{
			if (context->ansttype < 0 || context->modetab[context->ansttype] != MSTRUCT)
			{
				error(context, select_not_from_struct);
				context->error_flag = 4;
				return; // 1
			}
			if (context->anst == VAL) // структура - значение функции
			{
				int len1 = szof(context, context->ansttype);
				context->anstdispl = 0;
				while (context->next == DOT)
				{
					context->anstdispl += find_field(context, context->ansttype);
					if (context->error_flag == 6)
					{
						context->error_flag = 4;
						return; // 1
					}
				}
				totree(context, COPYST);
				totree(context, context->anstdispl);
				totree(context, szof(context, context->ansttype));
				totree(context, len1);
			}
			else if (context->anst == IDENT)
			{
				int globid = context->anstdispl < 0 ? -1 : 1;
				while (context->next == DOT)
				{
					context->anstdispl += globid * find_field(context, context->ansttype);
					if (context->error_flag == 6)
					{
						context->error_flag = 4;
						return; // 1
					}
				}
				context->tree[context->tc - 1] = context->anstdispl;
			}
			else // ADDR
			{
				totree(context, TSelect);
				context->anstdispl = 0;
				selectend(context);
				if (context->error_flag == 5)
				{
					context->error_flag = 4;
					return; // 1
				}
			}
		}
	}
	if (context->next == INC || context->next == DEC) // a++, a--
	{
		int op;

		if (!is_int(context, context->ansttype) && !is_float(context, context->ansttype))
		{
			error(context, wrong_operand);
			context->error_flag = 4;
			return; // 1
		}

		if (context->anst != IDENT && context->anst != ADDR)
		{
			error(context, unassignable_inc);
			context->error_flag = 4;
			return; // 1
		}
		op = (context->next == INC) ? POSTINC : POSTDEC;
		if (context->anst == ADDR)
		{
			op += 4;
		}
		scaner(context);
		totreef(context, op);
		if (context->anst == IDENT)
		{
			totree(context, context->identab[lid + 3]);
		}
		context->anst = VAL;
	}
}

void unarexpr(compiler_context *context)
{
	int op = context->cur;
	if (context->cur == LNOT || context->cur == LOGNOT || context->cur == LPLUS || context->cur == LMINUS ||
		context->cur == LAND || context->cur == LMULT || context->cur == INC || context->cur == DEC)
	{
		if (context->cur == INC || context->cur == DEC)
		{
			scaner(context);
			unarexpr(context);
			if (context->error_flag == 7)
			{
				return; // 1
			}
			if (context->anst != IDENT && context->anst != ADDR)
			{
				error(context, unassignable_inc);
				context->error_flag = 7;
				return; // 1
			}
			if (context->anst == ADDR)
			{
				op += 4;
			}
			totreef(context, op);
			if (context->anst == IDENT)
			{
				totree(context, context->identab[context->lastid + 3]);
			}
			context->anst = VAL;
		}
		else
		{
			scaner(context);
			unarexpr(context);
			if (context->error_flag == 7)
			{
				return; // 1
			}

			if (op == LAND)
			{
				if (context->anst == VAL)
				{
					error(context, wrong_addr);
					context->error_flag = 7;
					return; // 1
				}

				if (context->anst == IDENT)
				{
					context->tree[context->tc - 2] = TIdenttoaddr; // &a
				}

				context->stackoperands[context->sopnd] = context->ansttype =
					newdecl(context, MPOINT, context->ansttype);
				context->anst = VAL;
			}
			else if (op == LMULT)
			{
				if (!is_pointer(context, context->ansttype))
				{
					error(context, aster_not_for_pointer);
					context->error_flag = 7;
					return; // 1
				}

				if (context->anst == IDENT)
				{
					context->tree[context->tc - 2] = TIdenttoval; // *p
				}

				context->stackoperands[context->sopnd] = context->ansttype = context->modetab[context->ansttype + 1];
				context->anst = ADDR;
			}
			else
			{
				toval(context);
				if ((op == LNOT || op == LOGNOT) && context->ansttype == LFLOAT)
				{
					error(context, int_op_for_float);
					context->error_flag = 7;
					return; // 1
				}
				else if (op == LMINUS)
				{
					if (context->tree[context->tc - 2] == TConst)
					{
						context->tree[context->tc - 1] *= -1;
					}
					else if (context->tree[context->tc - 3] == TConstd)
					{
						double d;
						memcpy(&d, &context->tree[context->tc - 2], sizeof(double));
						d = -d;
						memcpy(&context->tree[context->tc - 2], &d, sizeof(double));
					}
					else
					{
						totreef(context, UNMINUS);
					}
				}
				else if (op == LPLUS)
				{
					;
				}
				else
				{
					totree(context, op);
				}
				context->anst = VAL;
			}
		}
	}
	else
	{
		primaryexpr(context);
		if (context->error_flag == 4)
		{
			context->error_flag = 7;
			return; // 1
		}
	}

	postexpr(context); // 0
	context->stackoperands[context->sopnd] = context->ansttype;
	if (context->error_flag == 4)
	{
		context->error_flag = 7;
		return; // 1
	}
}

void exprinbrkts(compiler_context *context, int er)
{
	mustbe(context, LEFTBR, er);
	scaner(context);
	exprval(context);
	if (context->error_flag == 4)
	{
		context->error_flag = 3;
		return; // 1
	}
	mustbe(context, RIGHTBR, er);
}

void exprassninbrkts(compiler_context *context, int er)
{
	mustbe(context, LEFTBR, er);
	scaner(context);
	exprassnval(context);
	if (context->error_flag == 4)
	{
		context->error_flag = 3;
		return; // 1
	}
	mustbe(context, RIGHTBR, er);
}

int prio(compiler_context *context, int op)
{
	// возвращает 0, если не операция

	UNUSED(context);
	return op == LOGOR
			   ? 1
			   : op == LOGAND
					 ? 2
					 : op == LOR
						   ? 3
						   : op == LEXOR
								 ? 4
								 : op == LAND
									   ? 5
									   : op == EQEQ
											 ? 6
											 : op == NOTEQ
												   ? 6
												   : op == LLT
														 ? 7
														 : op == LGT
															   ? 7
															   : op == LLE
																	 ? 7
																	 : op == LGE
																		   ? 7
																		   : op == LSHL
																				 ? 8
																				 : op == LSHR
																					   ? 8
																					   : op == LPLUS
																							 ? 9
																							 : op == LMINUS
																								   ? 9
																								   : op == LMULT
																										 ? 10
																										 : op == LDIV
																											   ? 10
																											   : op == LREM
																													 ? 10
																													 : 0;
}

void subexpr(compiler_context *context)
{
	int p;
	int oldsp = context->sp;
	int wasop = 0;
	int ad = 0;

	while ((p = prio(context, context->next)))
	{
		wasop = 1;
		toval(context);
		while (context->sp > oldsp && context->stack[context->sp - 1] >= p)
		{
			binop(context, --context->sp);
			if (context->error_flag == 5)
			{
				return;
			}
		}

		if (p <= 2)
		{
			totree(context, p == 1 ? ADLOGOR : ADLOGAND);
			ad = context->tc++;
		}

		context->stack[context->sp] = p;
		context->stacklog[context->sp] = ad;
		context->stackop[context->sp++] = context->next;
		scaner(context);
		scaner(context);
		unarexpr(context);
		if (context->error_flag == 7)
		{
			context->error_flag = 5;
			return; // 1
		}
	}
	if (wasop)
	{
		toval(context);
	}
	while (context->sp > oldsp)
	{
		binop(context, --context->sp);
		if (context->error_flag == 5)
		{
			return;
		}
	}
}

int intopassn(compiler_context *context, int next)
{
	UNUSED(context);
	return next == REMASS || next == SHLASS || next == SHRASS || next == ANDASS || next == EXORASS || next == ORASS;
}

int opassn(compiler_context *context)
{
	return (context->next == ASS || context->next == MULTASS || context->next == DIVASS || context->next == PLUSASS ||
			context->next == MINUSASS || intopassn(context, context->next))
			   ? context->op = context->next
			   : 0;
}

void condexpr(compiler_context *context)
{
	int globtype = 0;
	int adif = 0;
	int r;

	subexpr(context); // logORexpr();
	if (context->error_flag == 5)
	{
		context->error_flag = 4;
		return; // 1
	}
	if (context->next == QUEST)
	{
		while (context->next == QUEST)
		{
			toval(context);
			if (!is_int(context, context->ansttype))
			{
				error(context, float_in_condition);
				context->error_flag = 4;
				return; // 1
			}
			totree(context, TCondexpr);
			scaner(context);
			scaner(context);
			context->sopnd--;
			exprval(context); // then
			if (context->error_flag == 4)
			{
				return; // 1
			}
			if (!globtype)
			{
				globtype = context->ansttype;
			}
			context->sopnd--;
			if (is_float(context, context->ansttype))
			{
				globtype = LFLOAT;
			}
			else
			{
				context->tree[context->tc] = adif;
				adif = context->tc++;
			}
			mustbe(context, COLON, no_colon_in_cond_expr);
			scaner(context);
			unarexpr(context);
			if (context->error_flag == 7)
			{
				context->error_flag = 4;
				return; // 1
			}
			subexpr(context); // logORexpr();	else or elif
			if (context->error_flag == 5)
			{
				context->error_flag = 4;
				return; // 1
			}
		}
		toval(context);
		totree(context, TExprend);
		if (is_float(context, context->ansttype))
		{
			globtype = LFLOAT;
		}
		else
		{
			context->tree[context->tc] = adif;
			adif = context->tc++;
		}

		while (adif != 0)
		{
			r = context->tree[adif];
			context->tree[adif] = TExprend;
			context->tree[adif - 1] = is_float(context, globtype) ? WIDEN : NOP;
			adif = r;
		}

		context->stackoperands[context->sopnd] = context->ansttype = globtype;
	}
	else
	{
		context->stackoperands[context->sopnd] = context->ansttype;
	}
}

void inition(compiler_context *context, int decl_type)
{
	if (decl_type < 0 || is_pointer(context, decl_type) || // Обработка для базовых типов, указателей
		(is_array(context, decl_type) && context->modetab[decl_type + 1] == LCHAR)) // или строк
	{
		exprassn(context, 1);
		if (context->error_flag == 6)
		{
			context->error_flag = 5;
			return; // 1
		}
		toval(context);
		totree(context, TExprend);
		// съедаем выражение, его значение будет на стеке
		context->sopnd--;
		if (is_int(context, decl_type) && is_float(context, context->ansttype))
		{
			error(context, init_int_by_float);
			context->error_flag = 5;
			return; // 1
		}
		if (is_float(context, decl_type) && is_int(context, context->ansttype))
		{
			insertwiden(context);
		}
		else if (decl_type != context->ansttype)
		{
			error(context, error_in_initialization);
			context->error_flag = 5;
			return; // 1
		}
	}
	else if (context->cur == BEGIN)
	{
		struct_init(context, decl_type);
	}
	else
	{
		error(context, wrong_init);
		context->error_flag = 5;
		return; // 1
	}
}

void struct_init(compiler_context *context, int decl_type)
{
	// сейчас context->modetab[decl_type] равен MSTRUCT

	int next_field = decl_type + 3;
	int i;
	int nf = context->modetab[decl_type + 2] / 2;

	if (context->cur != BEGIN)
	{
		error(context, struct_init_must_start_from_BEGIN);
		context->buf_cur = context->next;
		context->next = context->cur;
		context->cur = BEGIN;
		context->buf_flag++;
	}
	totree(context, TStructinit);
	totree(context, nf);
	for (i = 0; i < nf; i++)
	{
		scaner(context);
		inition(context, context->modetab[next_field]);
		if (context->error_flag == 5)
		{
			context->error_flag = 1;
			return; // 1
		}
		next_field += 2;
		if (i != nf - 1)
		{
			if (context->next == COMMA) // поля инициализации идут через запятую, заканчиваются }
			{
				scaner(context);
			}
			else
			{
				error(context, no_comma_in_init_list);
				context->next = context->cur;
				context->cur = COMMA;
			}
		}
	}

	if (context->next == END)
	{
		totree(context, TExprend);
		scaner(context);
	}
	else
	{
		error(context, wait_end);
		context->cur = END;
	}
	context->leftansttype = decl_type;
}

void exprassnvoid(compiler_context *context)
{
	int t = context->tree[context->tc - 2] < 9000 ? context->tc - 3 : context->tc - 2;
	int tt = context->tree[t];
	if ((tt >= ASS && tt <= DIVASSAT) || (tt >= POSTINC && tt <= DECAT) || (tt >= ASSR && tt <= DIVASSATR) ||
		(tt >= POSTINCR && tt <= DECATR))
	{
		context->tree[t] += 200;
	}
	--context->sopnd;
}

void exprassn(compiler_context *context, int level)
{
	int leftanst;
	int leftanstdispl;
	int ltype;
	int rtype;
	int lnext;

	if (context->cur == BEGIN)
	{
		if (is_struct(context, context->leftansttype))
		{
			struct_init(context, context->leftansttype);
		}
		else if (is_array(context, context->leftansttype))
		{
			// пока в RuC присваивать массивы нельзя
			array_init(context, context->leftansttype);
			if (context->error_flag == 7)
			{
				context->error_flag = 6;
				return; // 1
			}
		}
		else
		{
			error(context, init_not_struct);
			context->error_flag = 6;
			return; // 1
		}
		context->stackoperands[++context->sopnd] = context->ansttype = context->leftansttype;
		context->anst = VAL;
	}
	else
	{
		unarexpr(context);
	}
	if (context->error_flag == 7)
	{
		context->error_flag = 6;
		return; // 1
	}

	leftanst = context->anst;
	leftanstdispl = context->anstdispl;
	context->leftansttype = context->ansttype;
	if (opassn(context))
	{
		int opp = context->op;
		lnext = context->next;
		context->inass = 1;
		scaner(context);
		scaner(context);
		exprassn(context, level + 1);
		if (context->error_flag == 6)
		{
			return; // 1
		}
		context->inass = 0;

		if (leftanst == VAL)
		{
			error(context, unassignable);
			context->error_flag = 6;
			return; // 1
		}
		rtype = context->stackoperands[context->sopnd--]; // снимаем типы
														  // операндов со стека
		ltype = context->stackoperands[context->sopnd];

		if (intopassn(context, lnext) && (is_float(context, ltype) || is_float(context, rtype)))
		{
			error(context, int_op_for_float);
			context->error_flag = 6;
			return; // 1
		}

		if (is_array(context, ltype)) // присваивать массив в массив в си нельзя
		{
			error(context, array_assigment);
			context->error_flag = 6;
			return; // 1
		}

		if (is_struct(context, ltype)) // присваивание в структуру
		{
			if (ltype != rtype) // типы должны быть равны
			{
				error(context, type_missmatch);
				context->error_flag = 6;
				return; // 1
			}
			if (opp != ASS) // в структуру можно присваивать только с помощью =
			{
				error(context, wrong_struct_ass);
				context->error_flag = 6;
				return; // 1
			}

			if (context->anst == VAL)
			{
				opp = leftanst == IDENT ? COPY0STASS : COPY1STASS;
			}
			else
			{
				opp = leftanst == IDENT ? context->anst == IDENT ? COPY00 : COPY01
										: context->anst == IDENT ? COPY10 : COPY11;
			}
			totree(context, opp);
			if (leftanst == IDENT)
			{
				totree(context, leftanstdispl); // displleft
			}
			if (context->anst == IDENT)
			{
				totree(context, context->anstdispl); // displright
			}
			totree(context, context->modetab[ltype + 1]); // длина
			context->anst = leftanst;
			context->anstdispl = leftanstdispl;
		}
		else // оба операнда базового типа или указатели
		{
			if (is_pointer(context, ltype) && opp != ASS) // в указатель можно присваивать только с помощью =
			{
				error(context, wrong_struct_ass);
				context->error_flag = 6;
				return; // 1
			}

			if (is_int(context, ltype) && is_float(context, rtype))
			{
				error(context, assmnt_float_to_int);
				context->error_flag = 6;
				return; // 1
			}

			toval(context);
			if (is_int(context, rtype) && is_float(context, ltype))
			{
				totree(context, WIDEN);
				context->ansttype = LFLOAT;
			}
			if (is_pointer(context, ltype) && is_pointer(context, rtype) && ltype != rtype)
			{
				// проверка нужна только для указателей
				error(context, type_missmatch);
				context->error_flag = 6;
				return; // 1
			}

			if (leftanst == ADDR)
			{
				opp += 11;
			}
			totreef(context, opp);
			if (leftanst == IDENT)
			{
				totree(context, context->anstdispl = leftanstdispl);
			}
			context->anst = VAL;
		}
		context->stackoperands[context->sopnd] = context->ansttype = ltype; // тип результата - на стек
	}
	else
	{
		condexpr(context); // condexpr учитывает тот факт, что начало выражения
		if (context->error_flag == 4)
		{
			context->error_flag = 6;
			return; // 1
		}
	}
	// в виде unarexpr уже выкушано
}

void expr(compiler_context *context, int level)
{
	exprassn(context, level);
	if (context->error_flag == 6)
	{
		context->error_flag = 5;
		return; // 1
	}
	while (context->next == COMMA)
	{
		exprassnvoid(context);
		context->sopnd--;
		scaner(context);
		scaner(context);
		exprassn(context, level);
		if (context->error_flag == 6)
		{
			context->error_flag = 5;
			return; // 1
		}
	}
	if (level == 0)
	{
		totree(context, TExprend);
	}
}

void exprval(compiler_context *context)
{
	expr(context, 1);
	if (context->error_flag == 5)
	{
		context->error_flag = 4;
		return; // 1
	}
	toval(context);
	totree(context, TExprend);
}

void exprassnval(compiler_context *context)
{
	exprassn(context, 1);
	if (context->error_flag == 6)
	{
		context->error_flag = 4;
		return; // 1
	}
	toval(context);
	totree(context, TExprend);
}

void array_init(compiler_context *context, int decl_type)
{
	// сейчас context->modetab[decl_type] равен MARRAY

	int ad;
	int all = 0;

	if (is_array(context, decl_type))
	{
		if (context->cur == STRING)
		{
			if (context->onlystrings == 0)
			{
				error(context, string_and_notstring);
				context->error_flag = 7;
				return; // 1
			}
			if (context->onlystrings == 2)
			{
				context->onlystrings = 1;
			}
			primaryexpr(context);
			if (context->error_flag == 4)
			{
				context->error_flag = 7;
				return; // 1
			}
			totree(context, TExprend);
		}
		else
		{
			if (context->cur != BEGIN)
			{
<<<<<<< HEAD
				printf("инициализация массива должна начинаться со {\n");
=======
				error(context, arr_init_must_start_from_BEGIN);
>>>>>>> a5e20b42
				context->buf_cur = context->next;
				context->next = context->cur;
				context->cur = BEGIN;
				context->buf_flag++;

				//error(context, arr_init_must_start_from_BEGIN);
				exit(2);
			}
			totree(context, TBeginit);
			ad = context->tc++;
			do
			{
				scaner(context);
				all++;
				array_init(context, context->modetab[decl_type + 1]);
				if (context->error_flag == 7)
				{
					return; // 1
				}
			} while (scaner(context) == COMMA);

			if (context->cur == END)
			{
				context->tree[ad] = all;
				totree(context, TExprend);
			}
			else
			{
				error(context, wait_end);
				context->error_flag = 7;
				return; // 1
			}
		}
	}
	else if (context->cur == BEGIN)
	{
		if (is_struct(context, decl_type))
		{
			struct_init(context, decl_type);
		}
		else
		{
			error(context, begin_with_notarray);
			context->error_flag = 7;
			return; // 1
		}
	}
	else if (context->onlystrings == 1)
	{
		error(context, string_and_notstring);
		context->error_flag = 7;
		return; // 1
	}
	else
	{
		inition(context, decl_type);
		context->onlystrings = 0;
	}
}

int arrdef(compiler_context *context, int t)
{
	// вызывается при описании массивов и структур из массивов сразу после idorpnt

	context->arrdim = 0;
	context->usual = 1; // описание массива без пустых границ
	if (is_pointer(context, t))
	{
		error(context, pnt_before_array);
		context->error_flag = 5;
		return 0; // 1
	}

	while (context->next == LEFTSQBR) // это определение массива (может быть многомерным)
	{
		context->arrdim++;
		scaner(context);
		if (context->next == RIGHTSQBR)
		{
			scaner(context);
			if (context->next == LEFTSQBR) // int a[][]={{1,2,3}, {4,5,6}} - нельзя;
			{
				error(context, empty_init); // границы определять по инициализации можно
				context->error_flag = 5;
				return 0; // 1
			}
			// только по последнему изм.
			context->usual = 0;
		}
		else
		{
			scaner(context);
			unarexpr(context);
			if (context->error_flag == 7)
			{
				context->error_flag = 5;
				return 0; // 1
			}
			condexpr(context);
			if (context->error_flag == 7)
			{
				context->error_flag = 5;
				return 0; // 1
			}
			toval(context);
			if (!is_int(context, context->ansttype))
			{
				error(context, array_size_must_be_int);
				context->error_flag = 5;
				return 0; // 1
			}
			totree(context, TExprend);
			context->sopnd--;
			mustbe(context, RIGHTSQBR, wait_right_sq_br);
		}
		t = newdecl(context, MARRAY, t); // Меняем тип в identtab (увеличиваем размерность массива)
	}
	return t;
}

void decl_id(compiler_context *context, int decl_type)
{
	// вызывается из block и extdecl, только эта процедура реально отводит память
	// если встретятся массивы (прямо или в структурах), их размеры уже будут в стеке

	int oldid = toidentab(context, 0, decl_type);
	int elem_len, i;
	int elem_type;
	int all; // all - место в дереве, где будет общее количество выражений в инициализации, для массивов - только
			 // признак (1) наличия инициализации
	int adN;

	context->usual = 1;
	context->arrdim = 0; // arrdim - размерность (0-скаляр), д.б. столько выражений-границ
	elem_type = decl_type;
	if (context->error_flag == 5)
	{
		context->error_flag = 4;
		return; // 1
	}

	if (context->next == LEFTSQBR) // это определение массива (может быть многомерным)
	{
		totree(context, TDeclarr);
		adN = context->tc++;
		decl_type = context->identab[oldid + 2] =
			arrdef(context, decl_type); // Меняем тип (увеличиваем размерность массива)
		context->tree[adN] = context->arrdim;
		//        for (i=20; i<50; ++i)
		//            printf("%i) %i\n", i, context->modetab[i]);
		if (context->error_flag == 5)
		{
			context->error_flag = 4;
			return; // 1
		}
		if ((!context->usual && context->next != ASS))
		{
			error(context, empty_bound_without_init);
			context->error_flag = 4;
			return; // 1
		}
	}
	totree(context, TDeclid);
	totree(context, context->identab[oldid + 3]);													  // displ
	totree(context, elem_type);																		  // elem_type
	totree(context, context->arrdim);																  // N
	context->tree[all = context->tc++] = 0;															  // all
	context->tree[context->tc++] = is_pointer(context, decl_type) ? 0 : context->was_struct_with_arr; // proc
	totree(context, context->usual);																  // context->usual
	totree(context, 0); // массив не в структуре

	if (context->next == ASS)
	{
		scaner(context);
		scaner(context);
		context->tree[all] = szof(context, decl_type);
		if (is_array(context, decl_type)) // инициализация массива
		{
			context->onlystrings = 2;
			if (!context->usual)
			{
				context->tree[adN]--; // это уменьшение N в Declarr
			}
			array_init(context, decl_type);
			if (context->error_flag == 7)
			{
				context->error_flag = 4;
				return; // 1
			}
			if (context->onlystrings == 1)
			{
				context->tree[all + 2] = context->usual + 2; // только из строк 2 - без границ, 3 - с границами
			}
		}
		else
		{
			inition(context, decl_type);
		}
	}
	if (context->error_flag == 5)
	{
		context->error_flag = 4;
		return; // 1
	}
}

void statement(compiler_context *context)
{
	int flagsemicol = 1;
	int oldwasdefault = context->wasdefault;
	int oldinswitch = context->inswitch;
	int oldinloop = context->inloop;

	context->wasdefault = 0;
	scaner(context);
	if ((is_int(context, context->cur) || is_float(context, context->cur) || context->cur == LVOID ||
		 context->cur == LSTRUCT) &&
		context->blockflag)
	{
		error(context, decl_after_strmt);
		flagsemicol = 0;
	}
	if (context->cur == BEGIN)
	{
		flagsemicol = 0;
		block(context, 1);
	}
	else if (context->cur == TCREATEDIRECT)
	{
		totree(context, CREATEDIRECTC);
		flagsemicol = 0;
		block(context, 2);
		totree(context, EXITC);
	}
	else if (context->cur == SEMICOLON)
	{
		totree(context, NOP);
		flagsemicol = 0;
	}
	else if (context->cur == IDENT && context->next == COLON)
	{
		int id;
		int i;
		int flag = 1;
		flagsemicol = 0;
		totree(context, TLabel);
		for (i = 0; flag && i < context->pgotost - 1; i += 2)
		{
			flag = context->identab[context->gotost[i] + 1] != REPRTAB_POS;
		}
		if (flag)
		{
			totree(context, id = toidentab(context, 1, 0));
			if (context->error_flag == 5)
			{
				context->error_flag = 2;
			}
			else
			{
				context->gotost[context->pgotost++] = id; // это определение метки, если она встретилась до
														  // переходов на нее
				context->gotost[context->pgotost++] = -context->line;
			}
		}
		else
		{
			id = context->gotost[i - 2];
			REPRTAB_POS = context->identab[id + 1];
			if (context->gotost[i - 1] < 0)
			{
				error(context, repeated_label);
				context->error_flag = 2;
			}
			totree(context, id);
		}

		if (context->error_flag == 2)
		{
			context->error_flag = 1;
		}
		else
		{
			context->identab[id + 2] = 1;

			scaner(context);
			statement(context);
		}
	}
	else
	{
		context->blockflag = 1;

		switch (context->cur)
		{
			case PRINT:
			{
				exprassninbrkts(context, print_without_br);
				if (context->error_flag == 3)
				{
					context->error_flag = 1;
					flagsemicol = 0;
					break;
				}
				context->tc--;
				totree(context, TPrint);
				totree(context, context->ansttype);
				totree(context, TExprend);
				if (is_pointer(context, context->ansttype))
				{
					error(context, pointer_in_print);
					flagsemicol = 0;
				}
				context->sopnd--;
			}
			break;
			case PRINTID:
			{
				mustbe(context, LEFTBR, no_leftbr_in_printid);
				do
				{
					mustbe(context, IDENT, no_ident_in_printid);
					compiler_table_expand(&context->reprtab, 1);
					context->lastid = REPRTAB[REPRTAB_POS + 1];
					if (context->lastid == 1)
					{
						error(context, ident_is_not_declared);
						context->wasdefault = oldwasdefault;
						context->inswitch = oldinswitch;
						context->inloop = oldinloop;
						return;
					}
					totree(context, TPrintid);
					totree(context, context->lastid);
				} while (context->next == COMMA ? scaner(context), 1 : 0);
				mustbe(context, RIGHTBR, no_rightbr_in_printid);
			}
			break;

			case PRINTF:
			{
				int formatstr[MAXSTRINGL];
				int formattypes[MAXPRINTFPARAMS];
				int placeholders[MAXPRINTFPARAMS];
				int paramnum = 0;
				int sumsize = 0;
				int i = 0;
				int fnum;

				mustbe(context, LEFTBR, no_leftbr_in_printf);
				if (scaner(context) != STRING) // выкушиваем форматную строку
				{
					error(context, wrong_first_printf_param);
					break;
				}

				for (i = 0; i < context->num; i++)
				{
					formatstr[i] = context->lexstr[i];
				}
				formatstr[context->num] = 0;

				paramnum = evaluate_params(context, fnum = context->num, formatstr, formattypes, placeholders);

				if (context->error_flag)
				{
					flagsemicol = 0;
					break;
				}

				for (i = 0; scaner(context) == COMMA; i++)
				{
					if (i >= paramnum)
					{
						error(context, wrong_printf_param_number);
						context->error_flag = 2;
						break;
					}

					scaner(context);

					exprassn(context, 1);
					if (context->error_flag == 6)
					{
						context->error_flag = 2;
						break;
					}
					toval(context);
					totree(context, TExprend);

					if (formattypes[i] == LFLOAT && context->ansttype == LINT)
					{
						insertwiden(context);
					}
					else if (formattypes[i] != context->ansttype)
					{
						context->bad_printf_placeholder = placeholders[i];
						error(context, wrong_printf_param_type);
						context->error_flag = 2;
						break;
					}

					sumsize += szof(context, formattypes[i]);
					--context->sopnd;
				}
				if (context->error_flag == 2)
				{
					flagsemicol = 0;
					break;
				}

				if (context->cur != RIGHTBR)
				{
<<<<<<< HEAD
					printf("Не хватает закрывающей скобки в printf/печатьф\n");
=======
					error(context, no_rightbr_in_printf);
>>>>>>> a5e20b42
					context->buf_cur = context->next;
					context->next = context->cur;
					context->cur = RIGHTBR;
					context->buf_flag++;
<<<<<<< HEAD

					//error(context, no_rightbr_in_printf);
					exit(2);
=======
					break;
>>>>>>> a5e20b42
				}

				if (i != paramnum)
				{
					error(context, wrong_printf_param_number);
					flagsemicol = 0;
					break;
				}

				totree(context, TString);
				totree(context, fnum);

				for (i = 0; i < fnum; i++)
				{
					totree(context, formatstr[i]);
				}
				totree(context, TExprend);

				totree(context, TPrintf);
				totree(context, sumsize);
			}
			break;

			case GETID:
			{
				compiler_table_expand(&context->reprtab, 1);

				mustbe(context, LEFTBR, no_leftbr_in_printid);
				do
				{
					mustbe_complex(context, IDENT, no_ident_in_printid);
					context->lastid = REPRTAB[REPRTAB_POS + 1];
					if (context->lastid == 1)
					{
						error(context, ident_is_not_declared);
						context->error_flag = 2;
						flagsemicol = 0;
						break;
					}
					if (context->error_flag == no_ident_in_printid)
					{
						context->error_flag = 2;
						flagsemicol = 0;
						break;
					}
					totree(context, TGetid);
					totree(context, context->lastid);
				} while (context->next == COMMA ? scaner(context), 1 : 0);
				if (context->error_flag == 2)
				{
					context->error_flag = 1;
					break;
				}
				mustbe(context, RIGHTBR, no_rightbr_in_printid);
			}
			break;
			case LBREAK:
			{
				if (!(context->inloop || context->inswitch))
				{
					error(context, break_not_in_loop_or_switch);
					flagsemicol = 0;
					break;
				}
				totree(context, TBreak);
			}
			break;
			case LCASE:
			{
				if (!context->inswitch)
				{
					error(context, case_or_default_not_in_switch);
					break;
				}
				if (context->wasdefault)
				{
					error(context, case_after_default);
					break;
				}
				totree(context, TCase);
				scaner(context);
				unarexpr(context);
				if (context->error_flag == 7)
				{
					context->error_flag = 1;
					break;
				}
				condexpr(context);
				if (context->error_flag == 4)
				{
					context->error_flag = 1;
					break;
				}
				toval(context);
				totree(context, TExprend);
				if (context->ansttype == LFLOAT)
				{
					error(context, float_in_switch);
					break;
				}
				context->sopnd--;
				mustbe(context, COLON, no_colon_in_case);
				flagsemicol = 0;
				statement(context);
			}
			break;
			case LCONTINUE:
			{
				if (!context->inloop)
				{
					error(context, continue_not_in_loop);
					flagsemicol = 0;
					break;
				}
				totree(context, TContinue);
			}
			break;
			case LDEFAULT:
			{
				if (!context->inswitch)
				{
					error(context, case_or_default_not_in_switch);
					break;
				}
				mustbe(context, COLON, no_colon_in_case);
				context->wasdefault = 1;
				flagsemicol = 0;
				totree(context, TDefault);
				statement(context);
			}
			break;
			case LDO:
			{
				context->inloop = 1;
				totree(context, TDo);
				statement(context);

				if (context->next == LWHILE)
				{
					scaner(context);
					exprinbrkts(context, cond_must_be_in_brkts);
					context->sopnd--;
				}
				else
				{
<<<<<<< HEAD
					printf("ждем ПОКА в операторе ЦИКЛ\n");
=======
					error(context, wait_while_in_do_stmt);
>>>>>>> a5e20b42
					context->cur = LWHILE;

					//error(context, wait_while_in_do_stmt);
					exit(2);
					
					exprinbrkts(context, cond_must_be_in_brkts);
					context->sopnd--;
				}
				if (context->error_flag == 3)
				{
					context->error_flag = 1;
					flagsemicol = 0;
				}
			}
			break;
			case LFOR:
			{
				int fromref;
				int condref;
				int incrref;
				int stmtref;
				mustbe(context, LEFTBR, no_leftbr_in_for);
				totree(context, TFor);
				fromref = context->tc++;
				condref = context->tc++;
				incrref = context->tc++;
				stmtref = context->tc++;
				if (scaner(context) == SEMICOLON) // init
				{
					context->tree[fromref] = 0;
				}
				else
				{
					context->tree[fromref] = context->tc;
					expr(context, 0);
					if (context->error_flag == 5)
					{
						context->error_flag = 1;
						flagsemicol = 0;
						break;
					}
					exprassnvoid(context);
					mustbe(context, SEMICOLON, no_semicolon_in_for);
				}
				if (scaner(context) == SEMICOLON) // cond
				{
					context->tree[condref] = 0;
				}
				else
				{
					context->tree[condref] = context->tc;
					exprval(context);
					if (context->error_flag == 4)
					{
						context->error_flag = 1;
						flagsemicol = 0;
						break;
					}
					context->sopnd--;
					mustbe(context, SEMICOLON, no_semicolon_in_for);
					context->sopnd--;
				}
				if (scaner(context) == RIGHTBR) // incr
				{
					context->tree[incrref] = 0;
				}
				else
				{
					context->tree[incrref] = context->tc;
					expr(context, 0);
					if (context->error_flag == 5)
					{
						context->error_flag = 1;
						flagsemicol = 0;
						break;
					}
					exprassnvoid(context);
					mustbe(context, RIGHTBR, no_rightbr_in_for);
				}
				flagsemicol = 0;
				context->tree[stmtref] = context->tc;
				context->inloop = 1;
				statement(context);
			}
			break;
			case LGOTO:
			{
				int i;
				int flag = 1;
				mustbe_complex(context, IDENT, no_ident_after_goto);
				if (context->error_flag == no_ident_after_goto)
				{
					context->error_flag = 1;
					flagsemicol = 0;
					break;
				}
				totree(context, TGoto);
				for (i = 0; flag && i < context->pgotost - 1; i += 2)
				{
					flag = context->identab[context->gotost[i] + 1] != REPRTAB_POS;
				}
				if (flag)
				{
					// первый раз встретился переход на метку, которой не было,
					// в этом случае ссылка на identtab, стоящая после TGoto,
					// будет отрицательной
					totree(context, -toidentab(context, 1, 0));
					if (context->error_flag == 5)
					{
						context->error_flag = 1;
						flagsemicol = 0;
					}
					else
					{
						context->gotost[context->pgotost++] = context->lastid;
					}
				}
				else
				{
					int id = context->gotost[i - 2];
					if (context->gotost[id + 1] < 0) // метка уже была
					{
						totree(context, id);
						break;
					}
					totree(context, context->gotost[context->pgotost++] = id);
				}
				context->gotost[context->pgotost++] = context->line;
			}
			break;
			case LIF:
			{
				int elseref;
				totree(context, TIf);
				elseref = context->tc++;
				flagsemicol = 0;
				exprinbrkts(context, cond_must_be_in_brkts);
				if (context->error_flag == 3)
				{
					context->error_flag = 1;
					break;
				}
				context->sopnd--;
				statement(context);
				if (context->next == LELSE)
				{
					scaner(context);
					context->tree[elseref] = context->tc;
					statement(context);
				}
				else
				{
					context->tree[elseref] = 0;
				}
			}
			break;
			case LRETURN:
			{
				int ftype = context->modetab[context->functype + 1];
				context->wasret = 1;
				if (context->next == SEMICOLON)
				{
					if (ftype != LVOID)
					{
						error(context, no_ret_in_func);
						break;
					}
					totree(context, TReturnvoid);
				}
				else
				{
					if (ftype == LVOIDASTER)
					{
						flagsemicol = 0;
					}
					else
					{
						if (ftype == LVOID)
						{
							error(context, notvoidret_in_void_func);
							flagsemicol = 0;
							break;
						}
						totree(context, TReturnval);
						totree(context, szof(context, ftype));
						scaner(context);
						expr(context, 1);
						if (context->error_flag == 5)
						{
							context->error_flag = 1;
							flagsemicol = 0;
							break;
						}
						toval(context);
						context->sopnd--;
						if (ftype == LFLOAT && context->ansttype == LINT)
						{
							totree(context, WIDEN);
						}
						else if (ftype != context->ansttype)
						{
							error(context, bad_type_in_ret);
							flagsemicol = 0;
							break;
						}
						totree(context, TExprend);
					}
				}
			}
			break;
			case LSWITCH:
			{
				totree(context, TSwitch);
				exprinbrkts(context, cond_must_be_in_brkts);
				if (context->error_flag == 3)
				{
					context->error_flag = 1;
					break;
				}
				if (context->ansttype != LCHAR && context->ansttype != LINT)
				{
					error(context, float_in_switch);
					flagsemicol = 0;
					break;
				}
				context->sopnd--;
				scaner(context);
				context->inswitch = 1;
				block(context, -1);
				flagsemicol = 0;
				context->wasdefault = 0;
			}
			break;
			case LWHILE:
			{
				context->inloop = 1;
				totree(context, TWhile);
				flagsemicol = 0;
				exprinbrkts(context, cond_must_be_in_brkts);
				if (context->error_flag == 3)
				{
					context->error_flag = 1;
					break;
				}
				context->sopnd--;
				statement(context);
			}
			break;
			default:
				expr(context, 0);
				if (context->error_flag == 5)
				{
					context->error_flag = 1;
					flagsemicol = 0;
					break;
				}
				exprassnvoid(context);
		}
	}

	if (flagsemicol && scaner(context) != SEMICOLON)
	{
<<<<<<< HEAD
			printf("нет ; после оператора\n"); 
			context->buf_cur = context->next;
			context->next = context->cur;
			context->cur = SEMICOLON;
			context->buf_flag++;

			//error(context, no_semicolon_after_stmt);
			exit(2);
=======
		error(context, no_semicolon_after_stmt);
		context->buf_cur = context->next;
		context->next = context->cur;
		context->cur = SEMICOLON;
		context->buf_flag++;
>>>>>>> a5e20b42
	}
	context->wasdefault = oldwasdefault;
	context->inswitch = oldinswitch;
	context->inloop = oldinloop;
}

int idorpnt(compiler_context *context, int e, int t)
{
	if (context->next == LMULT)
	{
		scaner(context);
		t = t == LVOID ? LVOIDASTER : newdecl(context, MPOINT, t);
	}
	mustbe_complex(context, IDENT, e);
	return t;
}

int struct_decl_list(compiler_context *context)
{
	int field_count = 0;
	int i;
	int t;
	int elem_type;
	int curdispl = 0;
	int wasarr = 0;
	int tstrbeg;
	int loc_modetab[100];
	int locmd = 3;

	loc_modetab[0] = MSTRUCT;
	tstrbeg = context->tc;
	totree(context, TStructbeg);
	context->tree[context->tc++] = 0; // тут будет номер иниц процедуры

	scaner(context);
	scaner(context);

	do
	{
		int oldrepr;
		t = elem_type = idorpnt(context, wait_ident_after_semicomma_in_struct, gettype(context));
		if (context->error_flag == wait_ident_after_semicomma_in_struct || context->error_flag == 3)
		{
			context->error_flag = 3;
			return 0;
		}
		oldrepr = REPRTAB_POS;
		if (context->next == LEFTSQBR)
		{
			int adN;
			int all;
			totree(context, TDeclarr);
			adN = context->tc++;
			t = arrdef(context, elem_type); // Меняем тип (увеличиваем размерность массива)
			if (context->error_flag == 5)
			{
				context->error_flag = 3;
				return 0;
			}
			context->tree[adN] = context->arrdim;

			totree(context, TDeclid);
			totree(context, curdispl);
			totree(context, elem_type);
			totree(context, context->arrdim);							 // N
			context->tree[all = context->tc++] = 0;						 // all
			context->tree[context->tc++] = context->was_struct_with_arr; // proc
			totree(context, context->usual);							 // context->usual
			totree(context, 1); // признак, что массив в структуре
			wasarr = 1;
			if (context->next == ASS)
			{
				scaner(context);
				scaner(context);
				if (is_array(context, t)) // инициализация массива
				{
					context->onlystrings = 2;
					context->tree[all] = 1;
					if (!context->usual)
					{
						context->tree[adN]--; // это уменьшение N в Declarr
					}
					array_init(context, t);
					if (context->error_flag == 7)
					{
						context->error_flag = 3;
						return 0;
					}
					if (context->onlystrings == 1)
					{
						context->tree[all + 2] = context->usual + 2; // только из строк 2 - без
					}
					// границ, 3 - с границами
				}
				else
				{
					// structdispl = context->identab[oldid+3];
					// context->tree[all] = inition(context, t);
				}
			} // конец ASS
		}	  // конец LEFTSQBR
		loc_modetab[locmd++] = t;
		loc_modetab[locmd++] = oldrepr;
		field_count++;
		curdispl += szof(context, t);
		if (scaner(context) != SEMICOLON)
		{
<<<<<<< HEAD
			
			printf("описание поля структуры должно заканчиваться ;\n");
=======
			error(context, no_semicomma_in_struct);
>>>>>>> a5e20b42
			context->buf_cur = context->next;
			context->next = context->cur;
			context->cur = BEGIN;
			context->buf_flag++;

			//error(context, no_semicomma_in_struct);
			exit(2);
		}
	} while (scaner(context) != END);

	if (wasarr)
	{
		totree(context, TStructend);
		totree(context, tstrbeg);
		context->tree[tstrbeg + 1] = context->was_struct_with_arr = context->procd++;
	}
	else
	{
		context->tree[tstrbeg] = NOP;
		context->tree[tstrbeg + 1] = NOP;
	}

	loc_modetab[1] = curdispl; // тут длина структуры
	loc_modetab[2] = field_count * 2;

	context->modetab[context->md] = context->startmode;
	context->startmode = context->md++;
	for (i = 0; i < locmd; i++)
	{
		context->modetab[context->md++] = loc_modetab[i];
	}
	return check_duplicates(context);
}

int gettype(compiler_context *context)
{
	// gettype(context) выедает тип (кроме верхних массивов и указателей)
	// при этом, если такого типа нет в modetab, тип туда заносится;
	// возвращает отрицательное число(базовый тип), положительное (ссылка на modetab)
	// или 0, если типа не было

	context->was_struct_with_arr = 0;
	if (is_int(context, context->type = context->cur) || is_float(context, context->type) || context->type == LVOID)
	{
		return (context->cur == LLONG ? LINT : context->cur == LDOUBLE ? LFLOAT : context->type);
	}
	else if (context->type == LSTRUCT)
	{
		if (context->next == BEGIN) // struct {
		{
			return (struct_decl_list(context));
		}
		else if (context->next == IDENT)
		{
			int l;

			compiler_table_expand(&context->reprtab, 1);
			l = REPRTAB[REPRTAB_POS + 1];
			scaner(context);
			if (context->next == BEGIN) // struct key {
			{
				// если такое описание уже было, то это ошибка - повторное описание
				int lid;
				context->wasstructdef = 1; // это  определение типа (может быть,
										   // без описания переменных)
				toidentab(context, 1000, 0);
				if (context->error_flag == 5)
				{
					context->error_flag = 3;
					return 0; // 1
				}
				lid = context->lastid;
				context->identab[lid + 2] = struct_decl_list(context);
				context->identab[lid + 3] = 1000 + context->was_struct_with_arr;
				return context->identab[lid + 2];
			}
			else // struct key это применение типа
			{
				if (l == 1)
				{
					error(context, ident_is_not_declared);
					context->error_flag = 3;
					return 0; // 1
				}
				context->was_struct_with_arr = context->identab[l + 3] - 1000;
				return (context->identab[l + 2]);
			}
		}
		else
		{
			error(context, wrong_struct);
			context->error_flag = 3;
			return 0; // 1
		}
	}
	else if (context->cur == IDENT)
	{
		applid(context);
		if (context->error_flag == 5)
		{
			context->error_flag = 3;
			return 0; // 1
		}
		if (context->identab[context->lastid + 3] < 1000)
		{
			error(context, ident_not_type);
			context->error_flag = 3;
			return 0; // 1
		}
		context->was_struct_with_arr = context->identab[context->lastid + 3] - 1000;
		return context->identab[context->lastid + 2];
	}
	else
	{
		error(context, not_decl);
		context->error_flag = 3;
		return 0; // 1
	}
	return 0;
}

void block(compiler_context *context, int b)
{
	// если b=1, то это просто блок,
	// b = 2 - блок нити,
	// b = -1 - блок в switch, иначе
	// b = 0 - это блок функции

	int oldinswitch = context->inswitch;
	int notended = 1;
	int i;
	int olddispl;
	int oldlg = context->lg;
	int firstdecl;

	context->inswitch = b < 0;
	totree(context, TBegin);
	if (b)
	{
		olddispl = context->displ;
		context->curid = context->id;
	}
	context->blockflag = 0;

	while (is_int(context, context->next) || is_float(context, context->next) || context->next == LSTRUCT ||
		   context->next == LVOID)
	{
		int repeat = 1;
		scaner(context);
		firstdecl = gettype(context);
		if (context->error_flag == 3)
		{
			context->error_flag = 1;
			continue;
		}
		if (context->wasstructdef && context->next == SEMICOLON)
		{
			scaner(context);
			continue;
		}
		do
		{
			int temp = idorpnt(context, after_type_must_be_ident, firstdecl);

			if (context->error_flag == after_type_must_be_ident)
			{
				context->error_flag = 1;
				break;
			}

			decl_id(context, temp);
			if (context->error_flag == 4)
			{
				context->error_flag = 1;
				break;
			}
			if (context->next == COMMA)
			{
				scaner(context);
			}
			else if (context->next == SEMICOLON)
			{
				scaner(context);
				repeat = 0;
			}
			else
			{
				error(context, def_must_end_with_semicomma);
				context->cur = SEMICOLON;
				repeat = 0;
<<<<<<< HEAD

				
				//error(context, def_must_end_with_semicomma);
				exit(2);
=======
>>>>>>> a5e20b42
			}
		} while (repeat);
	}

	// кончились описания, пошли операторы до }

	do
	{
		if (b == 2 ? context->next == TEXIT : context->next == END)
		{
			scaner(context);
			notended = 0;
		}
		else
		{
			statement(context);
			if (context->cur == LEOF && context->error_flag)
			{
				return;
			}
		}
	} while (notended);

	if (b)
	{
		for (i = context->id - 4; i >= context->curid; i -= 4)
		{
			compiler_table_ensure_allocated(&context->reprtab, context->identab[i + 1] + 1);
			REPRTAB[context->identab[i + 1] + 1] = context->identab[i];
		}
		context->displ = olddispl;
	}
	context->inswitch = oldinswitch;
	context->lg = oldlg;
	totree(context, TEnd);
}

void function_definition(compiler_context *context)
{
	int fn = context->identab[context->lastid + 3];
	int i;
	int pred;
	int oldrepr = REPRTAB_POS;
	int ftype;
	int n;
	int fid = context->lastid;
	int olddispl = context->displ;

	context->pgotost = 0;
	context->functype = context->identab[context->lastid + 2];
	ftype = context->modetab[context->functype + 1];
	n = context->modetab[context->functype + 2];
	context->wasret = 0;
	context->displ = 3;
	context->maxdispl = 3;
	context->lg = 1;
	if ((pred = context->identab[context->lastid]) > 1) // был прототип
	{
		if (context->functype != context->identab[pred + 2])
		{
			error(context, decl_and_def_have_diff_type);
			return; // 1
		}
		context->identab[pred + 3] = fn;
	}
	context->curid = context->id;
	for (i = 0; i < n; i++)
	{
		context->type = context->modetab[context->functype + i + 3];
		REPRTAB_POS = context->functions[fn + i + 1];
		if (REPRTAB_POS > 0)
		{
			toidentab(context, 0, context->type);
		}
		else
		{
			REPRTAB_POS = -REPRTAB_POS;
			toidentab(context, -1, context->type);
		}
		if (context->error_flag == 5)
		{
			context->error_flag = 1;
			return; // 1
		}
	}
	context->functions[fn] = context->tc;
	totree(context, TFuncdef);
	totree(context, fid);
	pred = context->tc++;
	REPRTAB_POS = oldrepr;

	block(context, 0);

	// if (ftype == LVOID && context->tree[context->tc - 1] != TReturnvoid)
	// {
	context->tc--;
	totree(context, TReturnvoid);
	totree(context, TEnd);
	// }
	if (ftype != LVOID && !context->wasret)
	{
		error(context, no_ret_in_func);
		context->error_flag = 1;
		return; // 1
	}
	for (i = context->id - 4; i >= context->curid; i -= 4)
	{
		compiler_table_ensure_allocated(&context->reprtab, context->identab[i + 1] + 1);
		REPRTAB[context->identab[i + 1] + 1] = context->identab[i];
	}

	for (i = 0; i < context->pgotost - 1; i += 2)
	{
		REPRTAB_POS = context->identab[context->gotost[i] + 1];
		context->hash = context->gotost[i + 1];
		if (context->hash < 0)
		{
			context->hash = -context->hash;
		}
		if (!context->identab[context->gotost[i] + 2])
		{
			error(context, label_not_declared);
			context->error_flag = 1;
			return; // 1
		}
	}
	context->curid = 2; // все функции описываются на одном уровне
	context->tree[pred] = context->maxdispl; // + 1;?
	context->lg = -1;
	context->displ = olddispl;
}

int func_declarator(compiler_context *context, int level, int func_d, int firstdecl)
{
	// на 1 уровне это может быть определением функции или предописанием, на
	// остальных уровнях - только декларатором (без идентов)

	int loc_modetab[100];
	int locmd;
	int numpar = 0;
	int ident;
	int maybe_fun;
	int repeat = 1;
	int i;
	int wastype = 0;
	int old;

	loc_modetab[0] = MFUNCTION;
	loc_modetab[1] = firstdecl;
	loc_modetab[2] = 0;
	locmd = 3;

	while (repeat)
	{
		if (context->cur == LVOID || is_int(context, context->cur) || is_float(context, context->cur) ||
			context->cur == LSTRUCT)
		{
			maybe_fun = 0; // м.б. параметр-ф-ция?
						   // 0 - ничего не было,
						   // 1 - была *,
						   // 2 - была [

			ident = 0; // = 0 - не было идента,
					   // 1 - был статический идент,
					   // 2 - был идент-параметр-функция
			wastype = 1;
			context->type = gettype(context);
			if (context->error_flag == 3)
			{
				context->error_flag = 2;
				return 0;
			}
			if (context->next == LMULT)
			{
				maybe_fun = 1;
				scaner(context);
				context->type = context->type == LVOID ? LVOIDASTER : newdecl(context, MPOINT, context->type);
			}
			if (level)
			{
				if (context->next == IDENT)
				{
					scaner(context);
					ident = 1;
					context->functions[context->funcnum++] = REPRTAB_POS;
				}
			}
			else if (context->next == IDENT)
			{
				error(context, ident_in_declarator);
				context->error_flag = 2;
				return 0;
			}

			if (context->next == LEFTSQBR)
			{
				maybe_fun = 2;

				if (is_pointer(context, context->type) && ident == 0)
				{
					error(context, aster_with_row);
					context->error_flag = 2;
					return 0;
				}

				while (context->next == LEFTSQBR)
				{
					scaner(context);
					mustbe(context, RIGHTSQBR, wait_right_sq_br);
					context->type = newdecl(context, MARRAY, context->type);
				}
			}
		}
		if (context->cur == LVOID)
		{
			context->type = LVOID;
			wastype = 1;
			if (context->next != LEFTBR)
			{
				error(context, par_type_void_with_nofun);
				context->error_flag = 2;
				return 0;
			}
		}

		if (wastype)
		{
			numpar++;
			loc_modetab[locmd++] = context->type;

			if (context->next == LEFTBR)
			{
				scaner(context);
				mustbe(context, LMULT, wrong_fun_as_param);
				if (context->next == IDENT)
				{
					if (level)
					{
						scaner(context);
						if (ident == 0)
						{
							ident = 2;
						}
						else
						{
							error(context, two_idents_for_1_declarer);
							context->error_flag = 2;
							return 0;
						}
						context->functions[context->funcnum++] = -REPRTAB_POS;
					}
					else
					{
						error(context, ident_in_declarator);
						context->error_flag = 2;
						return 0;
					}
				}
				mustbe(context, RIGHTBR, no_right_br_in_paramfun);
				mustbe(context, LEFTBR, wrong_fun_as_param);
				scaner(context);
				if (maybe_fun == 1)
				{
					error(context, aster_before_func);
					context->error_flag = 2;
					return 0;
				}
				else if (maybe_fun == 2)
				{
					error(context, array_before_func);
					context->error_flag = 2;
					return 0;
				}

				old = context->func_def;
				loc_modetab[locmd - 1] = func_declarator(context, 0, 2, context->type);
				if (context->error_flag == 2)
				{
					return 0;
				}
				context->func_def = old;
			}
			if (func_d == 3)
			{
				func_d = ident > 0 ? 1 : 2;
			}
			else if (func_d == 2 && ident > 0)
			{
				error(context, wait_declarator);
				context->error_flag = 2;
				return 0;
			}
			else if (func_d == 1 && ident == 0)
			{
				error(context, wait_definition);
				context->error_flag = 2;
				return 0;
			}

			if (scaner(context) == COMMA)
			{
				scaner(context);
			}
			else if (context->cur == RIGHTBR)
			{
				repeat = 0;
			}
		}
		else if (context->cur == RIGHTBR)
		{
			repeat = 0;
			func_d = 0;
		}
		else
		{
<<<<<<< HEAD
			printf("неправильный список параметров\n");

=======
			error(context, wrong_param_list);
>>>>>>> a5e20b42
			context->buf_cur = context->next;
			context->next = context->cur;
			context->cur = RIGHTBR;
			context->buf_flag++;
			repeat = 0;
			func_d = 0;

			//error(context, wrong_param_list);
			exit(2);
		}
	}
	context->func_def = func_d;
	loc_modetab[2] = numpar;

	context->modetab[context->md] = context->startmode;
	context->startmode = context->md++;
	for (i = 0; i < numpar + 3; i++)
	{
		context->modetab[context->md++] = loc_modetab[i];
	}

	return check_duplicates(context);
}

void ext_decl(compiler_context *context)
{
	int i;
	context->temp_tc = context->tc;
	do // top levext_declel описания переменных и функций до конца файла
	{
		int repeat = 1;
		int funrepr;
		int first = 1;
		context->wasstructdef = 0;
		scaner(context);

		context->firstdecl = gettype(context);
		if (context->error_flag == 3)
		{
			context->error_flag = 1;
			continue;
		}
		if (context->wasstructdef && context->next == SEMICOLON) // struct point {float x, y;};
		{
			scaner(context);
			continue;
		}

		context->func_def = 3; // context->func_def = 0 - (),
							   // 1 - определение функции,
							   // 2 - это предописание,
							   // 3 - не знаем или вообще не функция

		//	if (firstdecl == 0)
		//		firstdecl = LINT;

		do // описываемые объекты через ',' определение функции может быть только одно, никаких ','
		{
			context->type = context->firstdecl;
			if (context->next == LMULT)
			{
				scaner(context);
				context->type = context->firstdecl == LVOID ? LVOIDASTER : newdecl(context, MPOINT, context->firstdecl);
			}
			mustbe_complex(context, IDENT, after_type_must_be_ident);
			if (context->error_flag == after_type_must_be_ident)
			{
				context->error_flag = 1;
				break;
			}

			if (context->next == LEFTBR) // определение или предописание функции
			{
				int oldfuncnum = context->funcnum++;
				int firsttype = context->type;
				funrepr = REPRTAB_POS;
				scaner(context);
				scaner(context);

				// выкушает все параметры до ) включительно
				context->type = func_declarator(context, first, 3, firsttype);
				if (context->error_flag == 2)
				{
					context->error_flag = 1;
					break;
				}

				if (context->next == BEGIN)
				{
					if (context->func_def == 0)
					{
						context->func_def = 1;
					}
				}
				else if (context->func_def == 0)
				{
					context->func_def = 2;
				}
				// теперь я точно знаю, это определение ф-ции или предописание
				// (context->func_def=1 или 2)
				REPRTAB_POS = funrepr;

				toidentab(context, oldfuncnum, context->type);
				if (context->error_flag == 5)
				{
					context->error_flag = 1;
					break;
				}

				if (context->next == BEGIN)
				{
					scaner(context);
					if (context->func_def == 2)
					{
						error(context, func_decl_req_params);
						goto ex;
					}

					function_definition(context);
					goto ex;
				}
				else
				{
					if (context->func_def == 1)
					{
						error(context, function_has_no_body);
						goto ex;
					}
				}
			}
			else if (context->firstdecl == LVOID)
			{
				error(context, only_functions_may_have_type_VOID);
				goto ex;
			}

			// описания идентов-не-функций

			if (context->func_def == 3)
			{
				decl_id(context, context->type);
			}

			if (context->error_flag == 4)
			{
				context->error_flag = 1;
				break;
			}

			if (context->next == COMMA)
			{
				scaner(context);
				first = 0;
			}
			else if (context->next == SEMICOLON)
			{
				scaner(context);
				repeat = 0;
			}
			else
			{
<<<<<<< HEAD
				context->cur = SEMICOLON;
				repeat = 0;

				
				//error(context, def_must_end_with_semicomma);
				exit(2);
=======
				error(context, def_must_end_with_semicomma);
				context->cur = SEMICOLON;
				repeat = 0;
>>>>>>> a5e20b42
			}
		} while (repeat);

	ex:;
	} while (context->next != LEOF);

	if (context->wasmain == 0)
	{
		error(context, no_main_in_program);
	}
	for (i = 0; i <= context->prdf; i++)
	{
		if (context->predef[i])
		{
			error(context, predef_but_notdef);
		}
	}
	totree(context, TEnd);
}
/*
				printf(
				context->buf_cur = context->next;
				context->next = context->cur;
				context->cur = BEGIN;
				context->buf_flag++;
*/<|MERGE_RESOLUTION|>--- conflicted
+++ resolved
@@ -204,18 +204,7 @@
 	if (context->next != what)
 	{
 		error(context, e);
-<<<<<<< HEAD
-	}*/
-
-	if(context->next != what)
-	{
-		printf("Ошибка номер %i\n", e);
-=======
->>>>>>> a5e20b42
 		context->cur = what;
-
-		//error(context, e);
-		exit(2);
 	}
 	else
 	{
@@ -782,18 +771,11 @@
 
 		if (scaner(context) != LEFTBR)
 		{
-<<<<<<< HEAD
-			printf("в вызове  стандартной функции нет (\n");
-=======
 			error(context, no_leftbr_in_stand_func);
->>>>>>> a5e20b42
 			context->buf_cur = context->next;
 			context->next = context->cur;
 			context->cur = LEFTBR;
 			context->buf_flag++;
-
-			//error(context, no_leftbr_in_stand_func);
-			exit(2);
 		}
 		if (func == ASSERT)
 		{
@@ -2431,18 +2413,11 @@
 		{
 			if (context->cur != BEGIN)
 			{
-<<<<<<< HEAD
-				printf("инициализация массива должна начинаться со {\n");
-=======
 				error(context, arr_init_must_start_from_BEGIN);
->>>>>>> a5e20b42
 				context->buf_cur = context->next;
 				context->next = context->cur;
 				context->cur = BEGIN;
 				context->buf_flag++;
-
-				//error(context, arr_init_must_start_from_BEGIN);
-				exit(2);
 			}
 			totree(context, TBeginit);
 			ad = context->tc++;
@@ -2848,22 +2823,12 @@
 
 				if (context->cur != RIGHTBR)
 				{
-<<<<<<< HEAD
-					printf("Не хватает закрывающей скобки в printf/печатьф\n");
-=======
 					error(context, no_rightbr_in_printf);
->>>>>>> a5e20b42
 					context->buf_cur = context->next;
 					context->next = context->cur;
 					context->cur = RIGHTBR;
 					context->buf_flag++;
-<<<<<<< HEAD
-
-					//error(context, no_rightbr_in_printf);
-					exit(2);
-=======
 					break;
->>>>>>> a5e20b42
 				}
 
 				if (i != paramnum)
@@ -3009,16 +2974,8 @@
 				}
 				else
 				{
-<<<<<<< HEAD
-					printf("ждем ПОКА в операторе ЦИКЛ\n");
-=======
 					error(context, wait_while_in_do_stmt);
->>>>>>> a5e20b42
 					context->cur = LWHILE;
-
-					//error(context, wait_while_in_do_stmt);
-					exit(2);
-					
 					exprinbrkts(context, cond_must_be_in_brkts);
 					context->sopnd--;
 				}
@@ -3276,22 +3233,11 @@
 
 	if (flagsemicol && scaner(context) != SEMICOLON)
 	{
-<<<<<<< HEAD
-			printf("нет ; после оператора\n"); 
-			context->buf_cur = context->next;
-			context->next = context->cur;
-			context->cur = SEMICOLON;
-			context->buf_flag++;
-
-			//error(context, no_semicolon_after_stmt);
-			exit(2);
-=======
 		error(context, no_semicolon_after_stmt);
 		context->buf_cur = context->next;
 		context->next = context->cur;
 		context->cur = SEMICOLON;
 		context->buf_flag++;
->>>>>>> a5e20b42
 	}
 	context->wasdefault = oldwasdefault;
 	context->inswitch = oldinswitch;
@@ -3399,19 +3345,11 @@
 		curdispl += szof(context, t);
 		if (scaner(context) != SEMICOLON)
 		{
-<<<<<<< HEAD
-			
-			printf("описание поля структуры должно заканчиваться ;\n");
-=======
 			error(context, no_semicomma_in_struct);
->>>>>>> a5e20b42
 			context->buf_cur = context->next;
 			context->next = context->cur;
 			context->cur = BEGIN;
 			context->buf_flag++;
-
-			//error(context, no_semicomma_in_struct);
-			exit(2);
 		}
 	} while (scaner(context) != END);
 
@@ -3595,13 +3533,6 @@
 				error(context, def_must_end_with_semicomma);
 				context->cur = SEMICOLON;
 				repeat = 0;
-<<<<<<< HEAD
-
-				
-				//error(context, def_must_end_with_semicomma);
-				exit(2);
-=======
->>>>>>> a5e20b42
 			}
 		} while (repeat);
 	}
@@ -3917,21 +3848,13 @@
 		}
 		else
 		{
-<<<<<<< HEAD
-			printf("неправильный список параметров\n");
-
-=======
 			error(context, wrong_param_list);
->>>>>>> a5e20b42
 			context->buf_cur = context->next;
 			context->next = context->cur;
 			context->cur = RIGHTBR;
 			context->buf_flag++;
 			repeat = 0;
 			func_d = 0;
-
-			//error(context, wrong_param_list);
-			exit(2);
 		}
 	}
 	context->func_def = func_d;
@@ -4084,18 +4007,9 @@
 			}
 			else
 			{
-<<<<<<< HEAD
-				context->cur = SEMICOLON;
-				repeat = 0;
-
-				
-				//error(context, def_must_end_with_semicomma);
-				exit(2);
-=======
 				error(context, def_must_end_with_semicomma);
 				context->cur = SEMICOLON;
 				repeat = 0;
->>>>>>> a5e20b42
 			}
 		} while (repeat);
 
