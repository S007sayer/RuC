--- conflicted
+++ resolved
@@ -916,9 +916,6 @@
 			}
 		}
 	}
-<<<<<<< HEAD
-	else if (type_is_struct(prs->sx, type))
-=======
 	else
 	{
 		parse_braced_initializer(prs, parent, type);
@@ -929,8 +926,7 @@
 
 void parse_braced_initializer(parser *const prs, node *const parent, const item_t type)
 {
-	if (mode_is_struct(prs->sx, type))
->>>>>>> 9705f9a8
+	if (type_is_struct(prs->sx, type))
 	{
 		parse_struct_initializer(prs, parent, type);
 	}
