/*
 *	Copyright 2021 Andrey Terekhov, Ilya Andreev
 *
 *	Licensed under the Apache License, Version 2.0 (the "License");
 *	you may not use this file except in compliance with the License.
 *	You may obtain a copy of the License at
 *
 *		http://www.apache.org/licenses/LICENSE-2.0
 *
 *	Unless required by applicable law or agreed to in writing, software
 *	distributed under the License is distributed on an "AS IS" BASIS,
 *	WITHOUT WARRANTIES OR CONDITIONS OF ANY KIND, either express or implied.
 *	See the License for the specific language governing permissions and
 *	limitations under the License.
 */

#include "parser.h"
#include <stdlib.h>


static item_t parse_struct_or_union_specifier(parser *const prs, node *const parent);
static item_t parse_struct_declaration_list(parser *const prs, node *const parent);


/**
 *	Parse type specifier [C99 6.7.2]
 *
 *	type-specifier:
 *		'void'
 *		'char'
 *		'short'
 *		'int'
 *		'long'
 *		'float'
 *		'double'
 *		struct-or-union-specifier
 *		enum-specifier [TODO]
 *		typedef-name [TODO]
 *
 *	@param	prs			Parser structure
 *	@param	parent		Parent node in AST
 *
 *	@return	Standard type or index of the types table
 */
static item_t parse_type_specifier(parser *const prs, node *const parent)
{
	prs->flag_array_in_struct = 0;
	switch (prs->token)
	{
		case TK_VOID:
			token_consume(prs);
			return TYPE_VOID;

		case TK_CHAR:
<<<<<<< HEAD
=======
			token_consume(prs);
			return TYPE_CHARACTER;

>>>>>>> 2e9c0705
		case TK_INT:
		case TK_LONG:
			token_consume(prs);
			return TYPE_INTEGER;

		case TK_FLOAT:
		case TK_DOUBLE:
			token_consume(prs);
			return TYPE_FLOATING;

		case TK_IDENTIFIER:
		{
			const item_t id = repr_get_reference(prs->sx, prs->lxr->repr);
			token_consume(prs);

			if (id == ITEM_MAX || ident_get_displ(prs->sx, (size_t)id) < 1000)
			{
				parser_error(prs, ident_not_type);
				return TYPE_UNDEFINED;
			}

			prs->flag_array_in_struct = (int)ident_get_displ(prs->sx, (size_t)id) - 1000;
			return ident_get_type(prs->sx, (size_t)id);
		}

		case TK_STRUCT:
			token_consume(prs);
			return parse_struct_or_union_specifier(prs, parent);

		default:
			parser_error(prs, not_decl);
			return TYPE_UNDEFINED;
	}
}

/**
 *	Parse struct or union specifier [C99 6.7.2.1p1]
 *
 *	struct-or-union-specifier:
 *		struct-or-union identifier[opt] '{' struct-contents '}'
 *		struct-or-union identifier
 *
 *	struct-or-union:
 *		'struct'
 *		'union'
 *
 *	@param	prs			Parser structure
 *	@param	parent		Parent node in AST
 *
 *	@return	Index of types table, @c type_undefined on failure
 */
static item_t parse_struct_or_union_specifier(parser *const prs, node *const parent)
{
	switch (prs->token)
	{
		case TK_L_BRACE:
			return parse_struct_declaration_list(prs, parent);

		case TK_IDENTIFIER:
		{
			const size_t repr = prs->lxr->repr;
			token_consume(prs);

			if (prs->token == TK_L_BRACE)
			{
				const item_t type = parse_struct_declaration_list(prs, parent);
				const size_t id = to_identab(prs, repr, 1000, type);
				ident_set_displ(prs->sx, id, 1000 + prs->flag_array_in_struct);
				prs->was_type_def = true;

				return ident_get_type(prs->sx, id);
			}
			else // if (parser->next_token != l_brace)
			{
				const item_t id = repr_get_reference(prs->sx, repr);

				if (id == ITEM_MAX)
				{
					parser_error(prs, ident_is_not_declared, repr_get_name(prs->sx, repr));
					return TYPE_UNDEFINED;
				}

				// TODO: what if it was not a struct name?
				prs->flag_array_in_struct = (int)ident_get_displ(prs->sx, (size_t)id) - 1000;
				return ident_get_type(prs->sx, (size_t)id);
			}
		}

		default:
			parser_error(prs, wrong_struct);
			return TYPE_UNDEFINED;
	}
}

/**
 *	Parse array definition
 *
 *	direct-abstract-declarator:
 *		direct-abstract-declarator[opt] '[' constant-expression[opt] ']'
 *
 *	@param	prs			Parser structure
 *	@param	parent		Parent node in AST
 *	@param	type		Type of variable in declaration
 *
 *	@return	Index of the types table
 */
static item_t parse_array_definition(parser *const prs, node *const parent, item_t type)
{
	prs->array_dimensions = 0;
	prs->flag_empty_bounds = 1;

	if (type_is_pointer(prs->sx, type))
	{
		parser_error(prs, pnt_before_array);
	}

	while (token_try_consume(prs, TK_L_SQUARE))
	{
		prs->array_dimensions++;
		if (token_try_consume(prs, TK_R_SQUARE))
		{
			if (prs->token == TK_L_SQUARE)
			{
				// int a[][] = {{ 1, 2, 3 }, { 4, 5, 6 }};	// нельзя
				parser_error(prs, empty_init);
			}
			prs->flag_empty_bounds = 0;
		}
		else
		{
			node_copy(&prs->sx->nd, parent);
			expression size = parse_constant_expression(prs);
			const item_t size_type = expression_get_type(size);
			if (!type_is_integer(size_type))
			{
				parser_error(prs, array_size_must_be_int);
			}

			if (!token_try_consume(prs, TK_R_SQUARE))
			{
				parser_error(prs, wait_right_sq_br);
				token_skip_until(prs, TK_R_SQUARE | TK_COMMA | TK_SEMICOLON);
			}
		}
		type = type_array(prs->sx, type);
	}

	return type;
}

/**
 *	Parse struct declaration list [C99 6.7.2.1p2]
 *
 *	struct-declaration-list:
 *		struct-declaration
 *		struct-declaration-list struct-declaration
 *
 *	struct-declaration:
 *		type-specifier struct-declarator-list ';'
 *
 *	struct-declarator-list:
 *		declarator
 *		struct-declarator-list ',' declarator
 *
 *	@param	prs			Parser structure
 *	@param	parent		Parent node in AST
 *
 *	@return	Index of types table, @c type_undefined on failure
 */
static item_t parse_struct_declaration_list(parser *const prs, node *const parent)
{
	token_consume(prs);
	if (token_try_consume(prs, TK_R_BRACE))
	{
		parser_error(prs, empty_struct);
		return TYPE_UNDEFINED;
	}

	item_t local_modetab[100];
	size_t local_md = 3;
	size_t fields = 0;
	size_t displ = 0;

	node nd;
	bool was_array = false;

	do
	{
		item_t element_type = parse_type_specifier(prs, parent);
		if (type_is_void(element_type))
		{
			parser_error(prs, only_functions_may_have_type_VOID);
			element_type = TYPE_UNDEFINED;
		}

		item_t type = element_type;
		if (token_try_consume(prs, TK_STAR))
		{
			type = type_pointer(prs->sx, element_type);
		}

		const size_t repr = prs->lxr->repr;
		if (token_try_consume(prs, TK_IDENTIFIER))
		{
			if (prs->token == TK_L_SQUARE)
			{
				if (!was_array)
				{
					nd = node_add_child(parent, OP_DECL_STRUCT);
					node_add_arg(&nd, 0); // Тут будет номер инициализирующей процедуры
					was_array = true;
				}

				node nd_decl_arr = node_add_child(&nd, OP_DECL_ARR);
				node_add_arg(&nd_decl_arr, 0);
				// Меняем тип (увеличиваем размерность массива)
				type = parse_array_definition(prs, &nd_decl_arr, element_type);
				node_set_arg(&nd_decl_arr, 0, prs->flag_empty_bounds
							 ? (item_t)prs->array_dimensions
							 : (item_t)prs->array_dimensions - 1);
				node nd_decl_id = node_add_child(&nd_decl_arr, OP_DECL_ID);
				node_add_arg(&nd_decl_id, (item_t)displ);
				node_add_arg(&nd_decl_id, element_type);
				node_add_arg(&nd_decl_id, (item_t)prs->array_dimensions);
				node_add_arg(&nd_decl_id, 0);
				node_add_arg(&nd_decl_id, prs->flag_array_in_struct);	// proc
				node_add_arg(&nd_decl_id, prs->flag_empty_bounds);		// usual
				node_add_arg(&nd_decl_id, 1);							// Признак, что массив в структуре

				if (token_try_consume(prs, TK_EQUAL))
				{
					if (type_is_array(prs->sx, type))
					{
						prs->flag_strings_only = 2;
						node_set_arg(&nd_decl_id, 3, 1);

						node_copy(&prs->sx->nd, &nd_decl_arr);
						expression initializer = parse_initializer(prs, type);
						if (!initializer.is_valid)
						{
							token_skip_until(prs, TK_SEMICOLON);
							continue;
						}

						if (type != expression_get_type(initializer))
						{
							parser_error(prs, wrong_init);
						}
						if (prs->flag_strings_only == 1)
						{
							node_set_arg(&nd_decl_id, 5, prs->flag_empty_bounds + 2);
						}
					}
				}
			}
		}
		else
		{
			parser_error(prs, wait_ident_after_semicolon_in_struct);
			token_skip_until(prs, TK_SEMICOLON | TK_R_BRACE);
		}

		local_modetab[local_md++] = type;
		local_modetab[local_md++] = (item_t)repr;
		fields++;
		displ += type_size(prs->sx, type);

		token_expect_and_consume(prs, TK_SEMICOLON, no_semicolon_in_struct);
	} while (!token_try_consume(prs, TK_R_BRACE));

	if (was_array)
	{
		node nd_struct_end = node_add_child(&nd, OP_DECL_STRUCT_END);
		node_add_arg(&nd_struct_end, (item_t)prs->sx->procd);
		node_set_arg(&nd, 0, (item_t)prs->sx->procd);
		prs->flag_array_in_struct = (int)prs->sx->procd++;
	}

	local_modetab[0] = TYPE_STRUCTURE;
	local_modetab[1] = (item_t)displ;
	local_modetab[2] = (item_t)fields * 2;

	return type_add(prs->sx, local_modetab, local_md);
}

/**
 *	Parse declarator with optional initializer
 *
 *	init-declarator:
 *		direct-declarator initializer[opt]
 *
 *	direct-declarator:
 *		identifier
 *
 *	@param	prs			Parser structure
 *	@param	parent		Parent node in AST
 *	@param	type		Type of variable in declaration
 */
static void parse_init_declarator(parser *const prs, node *const parent, item_t type)
{
	const size_t old_id = to_identab(prs, prs->lxr->repr, 0, type);

	prs->flag_empty_bounds = 1;
	prs->array_dimensions = 0;
	const item_t element_type = type;

	node nd_decl_arr;
	bool is_array = false;

	if (prs->token == TK_L_SQUARE)
	{
		nd_decl_arr = node_add_child(parent, OP_DECL_ARR);
		node_add_arg(&nd_decl_arr, 0); // Здесь будет размерность
		is_array = true;

		// Меняем тип (увеличиваем размерность массива)
		type = parse_array_definition(prs, &nd_decl_arr, type);
		ident_set_type(prs->sx, old_id, type);
		node_set_arg(&nd_decl_arr, 0, (item_t)prs->array_dimensions);
		if (!prs->flag_empty_bounds && prs->token != TK_EQUAL)
		{
			parser_error(prs, empty_bound_without_init);
		}
	}

	node nd = node_add_child(is_array ? &nd_decl_arr : parent, OP_DECL_ID);
	node_add_arg(&nd, ident_get_displ(prs->sx, old_id));
	node_add_arg(&nd, element_type);
	node_add_arg(&nd, (item_t)prs->array_dimensions);
	node_add_arg(&nd, 0);
	node_add_arg(&nd, type_is_pointer(prs->sx, type) ? 0 : prs->flag_array_in_struct);
	node_add_arg(&nd, prs->flag_empty_bounds);
	node_add_arg(&nd, 0);	// Признак того, что массив не в структуре

	if (token_try_consume(prs, TK_EQUAL))
	{
		node_set_arg(&nd, 3, (item_t)type_size(prs->sx, type));
		if (type_is_array(prs->sx, type))
		{
			if (!prs->flag_empty_bounds)
			{
				node_set_arg(&nd_decl_arr, 0, node_get_arg(&nd, 2) - 1);
			}

			prs->flag_strings_only = 2;
			node_copy(&prs->sx->nd, &nd_decl_arr);
			expression initializer = parse_initializer(prs, type);
			if (!initializer.is_valid)
			{
				token_skip_until(prs, TK_SEMICOLON);
				return;
			}

			if (type != expression_get_type(initializer))
			{
				 parser_error(prs, wrong_init);
			}
			if (prs->flag_strings_only == 1)
			{
				node_set_arg(&nd, 5, prs->flag_empty_bounds + 2);
			}
		}
		else
		{
			node_copy(&prs->sx->nd, &nd);
			expression initializer = parse_initializer(prs, type);
			if (!initializer.is_valid)
			{
				token_skip_until(prs, TK_SEMICOLON);
				return;
			}

			const item_t actual_type = node_get_arg(&initializer.nd, 0);
			if (type != actual_type && !(type_is_floating(type) && type_is_integer(actual_type)))
			{
				parser_error(prs, wrong_init);
			}
		}
	}
}

/**
 *	Parse function declarator
 *
 *	@param	prs			Parser structure
 *	@param	level		Level of declarator
 *	@param	func_def	@c 0 for function without arguments,
 *						@c 1 for function definition,
 *						@c 2 for function declaration,
 *						@c 3 for others
 *	@param	return_type	Return type of declarated function
 *
 *	@return	Index of types table, @c type_undefined on failure
 */
static item_t parse_function_declarator(parser *const prs, const int level, int func_def, const item_t return_type)
{
	item_t local_modetab[100];
	size_t local_md = 3;
	size_t args = 0;

	if (token_try_consume(prs, TK_R_PAREN))
	{
		prs->func_def = 0;
	}
	else
	{
		do
		{
			int arg_func = 0;	/**< Тип возврата функции-параметра:
									 @c 0 - обычный тип,
									 @c 1 - была '*',
									 @c 2 - была '[' */
			item_t type = parse_type_specifier(prs, NULL);

			if (token_try_consume(prs, TK_STAR))
			{
				arg_func = 1;
				if (type_is_void(type))
				{
					type = TYPE_VOID_POINTER;
				}
				else
				{
					type = type_pointer(prs->sx, type);
				}
			}

			// На 1 уровне это может быть определением функции или предописанием;
			// На остальных уровнях - только декларатором (без идентов)
			bool was_ident = false;
			if (level)
			{
				if (token_try_consume(prs, TK_IDENTIFIER))
				{
					was_ident = true;
					func_add(prs->sx, (item_t)prs->lxr->repr);
				}
			}
			else if (prs->token == TK_IDENTIFIER)
			{
				parser_error(prs, ident_in_declarator);
				token_skip_until(prs, TK_R_PAREN | TK_SEMICOLON);
				return TYPE_UNDEFINED;
			}

			if (type_is_void(type) && prs->token != TK_L_PAREN)
			{
				parser_error(prs, par_type_void_with_nofun);
			}

			if (prs->token == TK_L_SQUARE)
			{
				arg_func = 2;
				if (type_is_pointer(prs->sx, type) && !was_ident)
				{
					parser_error(prs, aster_with_row);
				}

				while (token_try_consume(prs, TK_L_SQUARE))
				{
					type = type_array(prs->sx, type);
					if (!token_try_consume(prs, TK_R_SQUARE))
					{
						parser_error(prs, wait_right_sq_br);
						token_skip_until(prs, TK_R_SQUARE | TK_COMMA | TK_R_PAREN | TK_SEMICOLON);
					}
				}
			}

			if (token_try_consume(prs, TK_L_PAREN))
			{
				token_expect_and_consume(prs, TK_STAR, wrong_func_as_arg);
				if (prs->token == TK_IDENTIFIER)
				{
					if (level)
					{
						token_consume(prs);
						if (!was_ident)
						{
							was_ident = true;
						}
						else
						{
							parser_error(prs, two_idents_for_1_declarer);
							return TYPE_UNDEFINED;
						}
						func_add(prs->sx, -((item_t)prs->lxr->repr));
					}
					else
					{
						parser_error(prs, ident_in_declarator);
						return TYPE_UNDEFINED;
					}
				}

				token_expect_and_consume(prs, TK_R_PAREN, no_right_br_in_arg_func);
				token_expect_and_consume(prs, TK_L_PAREN, wrong_func_as_arg);
				if (arg_func == 1)
				{
					parser_error(prs, aster_before_func);
					token_skip_until(prs, TK_COMMA | TK_R_PAREN | TK_SEMICOLON);
				}
				else if (arg_func == 2)
				{
					parser_error(prs, array_before_func);
					token_skip_until(prs, TK_COMMA | TK_R_PAREN | TK_SEMICOLON);
				}

				const int old_func_def = prs->func_def;
				type = parse_function_declarator(prs, 0, 2, type);
				prs->func_def = old_func_def;
			}
			if (func_def == 3)
			{
				func_def = was_ident ? 1 : 2;
			}
			else if (func_def == 2 && was_ident)
			{
				parser_error(prs, wait_declarator);
				token_skip_until(prs, TK_R_PAREN | TK_SEMICOLON);
				// На случай, если после этого заголовка стоит тело функции
				if (token_try_consume(prs, TK_L_BRACE))
				{
					token_skip_until(prs, TK_R_BRACE);
				}
				return TYPE_UNDEFINED;
			}
			else if (func_def == 1 && !was_ident)
			{
				parser_error(prs, wait_definition);
				token_skip_until(prs, TK_R_PAREN | TK_SEMICOLON);
				return TYPE_UNDEFINED;
			}

			args++;
			local_modetab[local_md++] = type;
		} while (token_try_consume(prs, TK_COMMA));

		token_expect_and_consume(prs, TK_R_PAREN, wrong_param_list);
		prs->func_def = func_def;
	}

	local_modetab[0] = TYPE_FUNCTION;
	local_modetab[1] = return_type;
	local_modetab[2] = (item_t)args;

	return type_add(prs->sx, local_modetab, local_md);
}

/**
 *	Parse function body
 *
 *	@param	prs			Parser structure
 *	@param	parent		Parent node in AST
 *	@param	function_id	Function number
 */
static void parse_function_body(parser *const prs, node *const parent, const size_t function_id)
{
	prs->function_mode = (size_t)ident_get_type(prs->sx, function_id);
	const size_t function_number = (size_t)ident_get_displ(prs->sx, function_id);
	const size_t param_number = (size_t)type_get(prs->sx, prs->function_mode + 2);

	vector_resize(&prs->labels, 0);
	prs->was_return = 0;

	const item_t prev = ident_get_prev(prs->sx, function_id);
	if (prev > 1 && prev != ITEM_MAX - 1) // Был прототип
	{
		if (prs->function_mode != (size_t)ident_get_type(prs->sx, (size_t)prev))
		{
			parser_error(prs, decl_and_def_have_diff_type);
			token_skip_until(prs, TK_R_BRACE);
			return;
		}
		ident_set_displ(prs->sx, (size_t)prev, (item_t)function_number);
	}

	const item_t old_displ = scope_func_enter(prs->sx);

	for (size_t i = 0; i < param_number; i++)
	{
		const item_t type = type_get(prs->sx, prs->function_mode + i + 3);
		const item_t repr = func_get(prs->sx, function_number + i + 1);

		to_identab(prs, (size_t)llabs(repr), repr > 0 ? 0 : -1, type);
	}

	node nd = node_add_child(parent, OP_FUNC_DEF);
	node_add_arg(&nd, (item_t)function_id);
	node_add_arg(&nd, 0); // for max_displ

	func_set(prs->sx, function_number, node_save(&nd)); // Ссылка на расположение в дереве

	parse_statement_compound(prs, &nd, FUNCBODY);

	if (type_get(prs->sx, prs->function_mode + 1) != TYPE_VOID && !prs->was_return)
	{
		parser_error(prs, no_ret_in_func);
	}

	const item_t max_displ = scope_func_exit(prs->sx, old_displ);
	node_set_arg(&nd, 1, max_displ);

	for (size_t i = 0; i < vector_size(&prs->labels); i += 2)
	{
		const size_t repr = (size_t)ident_get_repr(prs->sx, (size_t)vector_get(&prs->labels, i));
		const size_t line_number = (size_t)llabs(vector_get(&prs->labels, i + 1));
		if (!ident_get_type(prs->sx, (size_t)vector_get(&prs->labels, i)))
		{
			parser_error(prs, label_not_declared, line_number, repr_get_name(prs->sx, repr));
		}
	}
}

/**
 *	Parse function definition [C99 6.9.1]
 *
 *	function-definition:
 *		declarator declaration-list[opt] compound-statement
 *
 *	@param	prs			Parser structure
 *	@param	parent		Parent node in AST
 *	@param	type		Return type of a function
 */
static void parse_function_definition(parser *const prs, node *const parent, const item_t type)
{
	const size_t function_num = func_reserve(prs->sx);
	const size_t function_repr = prs->lxr->repr;

	token_consume(prs);
	const item_t function_mode = parse_function_declarator(prs, 1, 3, type);

	if (prs->func_def == 0 && prs->token == TK_L_BRACE)
	{
		prs->func_def = 1;
	}
	else if (prs->func_def == 0)
	{
		prs->func_def = 2;
	}

	const size_t function_id = to_identab(prs, function_repr, (item_t)function_num, function_mode);

	if (prs->token == TK_L_BRACE)
	{
		if (prs->func_def == 1)
		{
			parse_function_body(prs, parent, function_id);
		}
		else
		{
			parser_error(prs, func_decl_req_params);
			token_skip_until(prs, TK_R_BRACE);
		}
	}
	else if (prs->func_def == 1)
	{
		parser_error(prs, function_has_no_body);
		// На тот случай, если после неправильного декларатора стоит ';'
		token_try_consume(prs, TK_SEMICOLON);
	}
}


/*
 *	 __     __   __     ______   ______     ______     ______   ______     ______     ______
 *	/\ \   /\ "-.\ \   /\__  _\ /\  ___\   /\  == \   /\  ___\ /\  __ \   /\  ___\   /\  ___\
 *	\ \ \  \ \ \-.  \  \/_/\ \/ \ \  __\   \ \  __<   \ \  __\ \ \  __ \  \ \ \____  \ \  __\
 *	 \ \_\  \ \_\\"\_\    \ \_\  \ \_____\  \ \_\ \_\  \ \_\    \ \_\ \_\  \ \_____\  \ \_____\
 *	  \/_/   \/_/ \/_/     \/_/   \/_____/   \/_/ /_/   \/_/     \/_/\/_/   \/_____/   \/_____/
 */


void parse_declaration_inner(parser *const prs, node *const parent)
{
	prs->was_type_def = 0;
	item_t group_type = parse_type_specifier(prs, parent);

	if (type_is_void(group_type))
	{
		parser_error(prs, only_functions_may_have_type_VOID);
		group_type = TYPE_UNDEFINED;
	}
	else if (prs->was_type_def && token_try_consume(prs, TK_SEMICOLON))
	{
		return;
	}

	do
	{
		item_t type = group_type;
		if (token_try_consume(prs, TK_STAR))
		{
			type = type_pointer(prs->sx, group_type);
		}

		if (token_try_consume(prs, TK_IDENTIFIER))
		{
			parse_init_declarator(prs, parent, type);
		}
		else
		{
			parser_error(prs, after_type_must_be_ident);
			token_skip_until(prs, TK_COMMA | TK_SEMICOLON);
		}
	} while (token_try_consume(prs, TK_COMMA));

	token_expect_and_consume(prs, TK_SEMICOLON, expected_semi_after_decl);
}

void parse_declaration_external(parser *const prs, node *const root)
{
	prs->was_type_def = 0;
	prs->func_def = 3;
	const item_t group_type = parse_type_specifier(prs, root);

	if (prs->was_type_def && token_try_consume(prs, TK_SEMICOLON))
	{
		return;
	}

	do
	{
		item_t type = group_type;
		if (prs->token == TK_STAR)
		{
			token_consume(prs);
			if (type_is_void(group_type))
			{
				type = TYPE_VOID_POINTER;
			}
			else
			{
				type = type_pointer(prs->sx, group_type);
			}
		}

		if (token_try_consume(prs, TK_IDENTIFIER))
		{
			if (prs->token == TK_L_PAREN)
			{
				parse_function_definition(prs, root, type);
			}
			else if (type_is_void(group_type))
			{
				parser_error(prs, only_functions_may_have_type_VOID);
			}
			else
			{
				parse_init_declarator(prs, root, type);
			}
		}
		else
		{
			parser_error(prs, after_type_must_be_ident);
			token_skip_until(prs, TK_COMMA | TK_SEMICOLON);
		}
	} while (token_try_consume(prs, TK_COMMA));

	if (prs->func_def != 1)
	{
		token_expect_and_consume(prs, TK_SEMICOLON, expected_semi_after_decl);
	}
<<<<<<< HEAD
=======
}

void parse_initializer(parser *const prs, node *const parent, const item_t type)
{
	if (prs->token != TK_L_BRACE)
	{
		const item_t expr_type = parse_assignment_expression(prs, parent);
		if (!type_is_undefined(expr_type) && !type_is_undefined(type))
		{
			if (type_is_integer(type) && type_is_floating(expr_type))
			{
				parser_error(prs, init_int_by_float);
			}
			else if (type_is_floating(type) && type_is_integer(expr_type))
			{
				parse_insert_widen(prs);
			}
			else if (type != expr_type)
			{
				parser_error(prs, error_in_initialization);
			}
		}
	}
	else
	{
		parse_braced_initializer(prs, parent, type);
		// Инициализатор вызывается только для деклараций и аргументов, всегда нужен expr_end
		node_add_child(&prs->nd, OP_EXPR_END);
	}
}

void parse_braced_initializer(parser *const prs, node *const parent, const item_t type)
{
	if (type_is_structure(prs->sx, type))
	{
		parse_struct_initializer(prs, parent, type);
	}
	else if (type_is_array(prs->sx, type))
	{
		parse_array_initializer(prs, parent, type);
	}
	else
	{
		node_copy(&prs->nd, parent);
		parser_error(prs, wrong_init);
		token_skip_until(prs, TK_COMMA | TK_SEMICOLON);
	}
>>>>>>> 2e9c0705
}<|MERGE_RESOLUTION|>--- conflicted
+++ resolved
@@ -52,12 +52,6 @@
 			return TYPE_VOID;
 
 		case TK_CHAR:
-<<<<<<< HEAD
-=======
-			token_consume(prs);
-			return TYPE_CHARACTER;
-
->>>>>>> 2e9c0705
 		case TK_INT:
 		case TK_LONG:
 			token_consume(prs);
@@ -821,54 +815,4 @@
 	{
 		token_expect_and_consume(prs, TK_SEMICOLON, expected_semi_after_decl);
 	}
-<<<<<<< HEAD
-=======
-}
-
-void parse_initializer(parser *const prs, node *const parent, const item_t type)
-{
-	if (prs->token != TK_L_BRACE)
-	{
-		const item_t expr_type = parse_assignment_expression(prs, parent);
-		if (!type_is_undefined(expr_type) && !type_is_undefined(type))
-		{
-			if (type_is_integer(type) && type_is_floating(expr_type))
-			{
-				parser_error(prs, init_int_by_float);
-			}
-			else if (type_is_floating(type) && type_is_integer(expr_type))
-			{
-				parse_insert_widen(prs);
-			}
-			else if (type != expr_type)
-			{
-				parser_error(prs, error_in_initialization);
-			}
-		}
-	}
-	else
-	{
-		parse_braced_initializer(prs, parent, type);
-		// Инициализатор вызывается только для деклараций и аргументов, всегда нужен expr_end
-		node_add_child(&prs->nd, OP_EXPR_END);
-	}
-}
-
-void parse_braced_initializer(parser *const prs, node *const parent, const item_t type)
-{
-	if (type_is_structure(prs->sx, type))
-	{
-		parse_struct_initializer(prs, parent, type);
-	}
-	else if (type_is_array(prs->sx, type))
-	{
-		parse_array_initializer(prs, parent, type);
-	}
-	else
-	{
-		node_copy(&prs->nd, parent);
-		parser_error(prs, wrong_init);
-		token_skip_until(prs, TK_COMMA | TK_SEMICOLON);
-	}
->>>>>>> 2e9c0705
 }