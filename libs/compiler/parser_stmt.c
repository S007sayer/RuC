/*
 *	Copyright 2021 Andrey Terekhov, Ilya Andreev
 *
 *	Licensed under the Apache License, Version 2.0 (the "License");
 *	you may not use this file except in compliance with the License.
 *	You may obtain a copy of the License at
 *
 *		http://www.apache.org/licenses/LICENSE-2.0
 *
 *	Unless required by applicable law or agreed to in writing, software
 *	distributed under the License is distributed on an "AS IS" BASIS,
 *	WITHOUT WARRANTIES OR CONDITIONS OF ANY KIND, either express or implied.
 *	See the License for the specific language governing permissions and
 *	limitations under the License.
 */

#include "parser.h"


#define MAX_PRINTF_ARGS 20


/** Check if current token is part of a declaration specifier */
static bool is_declaration_specifier(parser *const prs)
{
	switch (prs->token)
	{
		case TK_VOID:
		case TK_CHAR:
		case TK_INT:
		case TK_LONG:
		case TK_FLOAT:
		case TK_DOUBLE:
		case TK_STRUCT:
<<<<<<< HEAD
		case TK_FILE:
=======
		case TK_TYPEDEF:
>>>>>>> e20270e6
			return 1;

		case TK_IDENTIFIER:
		{
			const item_t id = repr_get_reference(prs->sx, prs->lxr->repr);
			if (id == ITEM_MAX)
			{
				return 0;
			}

			return ident_get_displ(prs->sx, (size_t)id) >= 1000;
		}

		default:
			return 0;

	}
}

/**
 *	Parse labeled statement [C99 6.8.1]
 *
 *	labeled-statement:
 *		identifier ':' statement
 *
 *	@param	prs			Parser structure
 *	@param	parent		Parent node in AST
 */
static void parse_labeled_statement(parser *const prs, node *const parent)
{
	token_consume(prs); // identifier
	node nd = node_add_child(parent, OP_LABEL);
	const size_t repr = prs->lxr->repr;
	// Не проверяем, что это ':', так как по нему узнали, что это labeled statement
	token_consume(prs);
	for (size_t i = 0; i < vector_size(&prs->labels); i += 2)
	{
		if (repr == (size_t)ident_get_repr(prs->sx, (size_t)vector_get(&prs->labels, i)))
		{
			const item_t id = vector_get(&prs->labels, i);
			node_add_arg(&nd, id);

			if (vector_get(&prs->labels, i + 1) < 0)
			{
				parser_error(prs, repeated_label, repr_get_name(prs->sx, repr));
			}
			else
			{
				vector_set(&prs->labels, i + 1, -1);	// TODO: здесь должен быть номер строки
			}

			ident_set_type(prs->sx, (size_t)id, 1);
			parse_statement(prs, &nd);
			return;
		}
	}

	// Это определение метки, если она встретилась до переходов на нее
	const item_t id = (size_t)to_identab(prs, repr, 1, 0);
	node_add_arg(&nd, id);
	vector_add(&prs->labels, id);
	vector_add(&prs->labels, -1);	// TODO: здесь должен быть номер строки

	ident_set_type(prs->sx, (size_t)id, 1);
	parse_statement(prs, &nd);
}

/**
 *	Parse case statement [C99 6.8.1]
 *
 *	labeled-statement:
 *		'case' constant-expression ':' statement
 *
 *	@param	prs			Parser structure
 *	@param	parent		Parent node in AST
 */
static void parse_case_statement(parser *const prs, node *const parent)
{
	if (!prs->is_in_switch)
	{
		parser_error(prs, case_not_in_switch);
	}

	token_consume(prs); // kw_case
	node nd = node_add_child(parent, OP_CASE);
	const item_t condition_type = parse_constant_expression(prs, &nd);
	if (!type_is_integer(condition_type) && !type_is_undefined(condition_type))
	{
		parser_error(prs, float_in_switch);
	}

	token_expect_and_consume(prs, TK_COLON, expected_colon_after_case);
	parse_statement(prs, &nd);
}

/**
 *	Parse default statement [C99 6.8.1]
 *
 *	labeled-statement:
 *		'default' ':' statement
 *
 *	@param	prs			Parser structure
 *	@param	parent		Parent node in AST
 */
static void parse_default_statement(parser *const prs, node *const parent)
{
	if (!prs->is_in_switch)
	{
		parser_error(prs, default_not_in_switch);
	}

	token_consume(prs); // kw_default
	node nd = node_add_child(parent, OP_DEFAULT);
	token_expect_and_consume(prs, TK_COLON, expected_colon_after_default);
	parse_statement(prs, &nd);
}

/**
 *	Parse expression statement [C99 6.8.3]
 *
 *	expression-statement:
 *		expression ';'
 *
 *	@param	prs			Parser structure
 *	@param	parent		Parent node in AST
 */
static void parse_expression_statement(parser *const prs, node *const parent)
{
	parse_expression(prs, parent);
	token_expect_and_consume(prs, TK_SEMICOLON, expected_semi_after_stmt);
}

/**
 *	Parse if statement [C99 6.8.4.1]
 *
 *	if-statement:
 *		'if' parenthesized-expression statement
 *		'if' parenthesized-expression statement 'else' statement
 *
 *	@param	prs			Parser structure
 *	@param	parent		Parent node in AST
 */
static void parse_if_statement(parser *const prs, node *const parent)
{
	token_consume(prs); // kw_if
	node nd = node_add_child(parent, OP_IF);
	node_add_arg(&nd, 0); // ref_else

	parse_parenthesized_expression(prs, &nd);
	parse_statement(prs, &nd);

	if (token_try_consume(prs, TK_ELSE))
	{
		node_set_arg(&nd, 0, 1);
		parse_statement(prs, &nd);
	}
}

/**
 *	Parse switch statement [C99 6.8.4.2]
 *
 *	switch-statement:
 *		'switch' parenthesized-expression statement
 *
 *	@param	prs			Parser structure
 *	@param	parent		Parent node in AST
 */
static void parse_switch_statement(parser *const prs, node *const parent)
{
	token_consume(prs); // kw_switch
	node nd = node_add_child(parent, OP_SWITCH);

	const item_t condition_type = parse_parenthesized_expression(prs, &nd);
	if (!type_is_integer(condition_type) && !type_is_undefined(condition_type))
	{
		parser_error(prs, float_in_switch);
	}

	const bool old_in_switch = prs->is_in_switch;
	prs->is_in_switch = true;
	parse_statement(prs, &nd);
	prs->is_in_switch = old_in_switch;
}

/**
 *	Parse while statement [C99 6.8.5.1]
 *
 *	while-statement:
 *		'while' parenthesized-expression statement
 *
 *	@param	prs			Parser structure
 *	@param	parent		Parent node in AST
 */
static void parse_while_statement(parser *const prs, node *const parent)
{
	token_consume(prs); // kw_while
	node nd = node_add_child(parent, OP_WHILE);

	parse_parenthesized_expression(prs, &nd);

	const bool old_in_loop = prs->is_in_loop;
	prs->is_in_loop = true;
	parse_statement(prs, &nd);
	prs->is_in_loop = old_in_loop;
}

/**
 *	Parse do statement [C99 6.8.5.2]
 *
 *	do-statement:
 *		'do' statement 'while' parenthesized-expression ';'
 *
 *	@param	prs			Parser structure
 *	@param	parent		Parent node in AST
 */
static void parse_do_statement(parser *const prs, node *const parent)
{
	token_consume(prs); // kw_do
	node nd = node_add_child(parent, OP_DO);

	const bool old_in_loop = prs->is_in_loop;
	prs->is_in_loop = true;
	parse_statement(prs, &nd);
	prs->is_in_loop = old_in_loop;

	if (token_try_consume(prs, TK_WHILE))
	{
		parse_parenthesized_expression(prs, &nd);
	}
	else
	{
		parser_error(prs, expected_while);
		token_skip_until(prs, TK_SEMICOLON);
	}

	token_expect_and_consume(prs, TK_SEMICOLON, expected_semi_after_stmt);
}

/**
 *	Parse for statement [C99 6.8.5.3]
 *
 *	for-statement:
 *		'for' '(' expression[opt] ';' expression[opt] ';' expression[opt] ')' statement
 *		'for' '(' declaration expression[opt] ';' expression[opt] ')' statement
 *
 *	@param	prs			Parser structure
 *	@param	parent		Parent node in AST
 */
static void parse_for_statement(parser *const prs, node *const parent)
{
	token_consume(prs); // kw_for
	node nd = node_add_child(parent, OP_FOR);

	node_add_arg(&nd, 0); // ref_inition
	node_add_arg(&nd, 0); // ref_condition
	node_add_arg(&nd, 0); // ref_increment
	node_add_arg(&nd, 1); // ref_statement
	token_expect_and_consume(prs, TK_L_PAREN, no_leftbr_in_for);

	item_t old_displ;
	item_t old_lg;
	scope_block_enter(prs->sx, &old_displ, &old_lg);
	if (!token_try_consume(prs, TK_SEMICOLON))
	{
		node_set_arg(&nd, 0, 1); // ref_inition
		if (is_declaration_specifier(prs))
		{
			parse_declaration_inner(prs, &nd);
		}
		else
		{
			parse_expression(prs, &nd);
			token_expect_and_consume(prs, TK_SEMICOLON, no_semicolon_in_for);
		}
	}

	if (!token_try_consume(prs, TK_SEMICOLON))
	{
		node_set_arg(&nd, 1, 1); // ref_condition
		parse_condition(prs, &nd);
		token_expect_and_consume(prs, TK_SEMICOLON, no_semicolon_in_for);
	}

	if (!token_try_consume(prs, TK_R_PAREN))
	{
		node_set_arg(&nd, 2, 1); // ref_increment
		parse_expression(prs, &nd);
		token_expect_and_consume(prs, TK_R_PAREN, no_rightbr_in_for);
	}

	const bool old_in_loop = prs->is_in_loop;
	prs->is_in_loop = true;
	if (prs->token == TK_L_BRACE)
	{
		parse_statement_compound(prs, &nd, FORBLOCK);
	}
	else
	{
		parse_statement(prs, &nd);
	}

	prs->is_in_loop = old_in_loop;
	scope_block_exit(prs->sx, old_displ, old_lg);
}

/**
 *	Parse goto statement [C99 6.8.6.1]
 *
 *	jump-statement:
 *		'goto' identifier ';'
 *
 *	@param	prs			Parser structure
 *	@param	parent		Parent node in AST
 */
static void parse_goto_statement(parser *const prs, node *const parent)
{
	token_consume(prs); // kw_goto
	node nd = node_add_child(parent, OP_GOTO);
	token_expect_and_consume(prs, TK_IDENTIFIER, no_ident_after_goto);
	const size_t repr = prs->lxr->repr;

	for (size_t i = 0; i < vector_size(&prs->labels); i += 2)
	{
		if (repr == (size_t)ident_get_repr(prs->sx, (size_t)vector_get(&prs->labels, i)))
		{
			const item_t id = vector_get(&prs->labels, i);
			node_add_arg(&nd, id);
			if (vector_get(&prs->labels, (size_t)id + 1) >= 0) // Перехода на метку еще не было
			{
				vector_add(&prs->labels, id);
				vector_add(&prs->labels, 1);	// TODO: здесь должен быть номер строки
			}

			token_expect_and_consume(prs, TK_SEMICOLON, expected_semi_after_stmt);
			return;
		}
	}

	// Первый раз встретился переход на метку, которой не было,
	// в этом случае ссылка на identtab, стоящая после TGoto,
	// будет отрицательной
	const item_t id = (item_t)to_identab(prs, repr, 1, 0);
	node_add_arg(&nd, -id);
	vector_add(&prs->labels, id);
	vector_add(&prs->labels, 1);	// TODO: здесь должен быть номер строки
	token_expect_and_consume(prs, TK_SEMICOLON, expected_semi_after_stmt);
}

/**
 *	Parse continue statement [C99 6.8.6.2]
 *
 *	jump-statement:
 *		'continue' ';'
 *
 *	@param	prs			Parser structure
 *	@param	parent		Parent node in AST
 */
static void parse_continue_statement(parser *const prs, node *const parent)
{
	if (!prs->is_in_loop)
	{
		parser_error(prs, continue_not_in_loop);
	}

	token_consume(prs); // kw_continue
	node_add_child(parent, OP_CONTINUE);
	token_expect_and_consume(prs, TK_SEMICOLON, expected_semi_after_stmt);
}

/**
 *	Parse break statement [C99 6.8.6.3]
 *
 *	jump-statement:
 *		'break' ';'
 *
 *	@param	prs			Parser structure
 *	@param	parent		Parent node in AST
 */
static void parse_break_statement(parser *const prs, node *const parent)
{
	if (!(prs->is_in_loop || prs->is_in_switch))
	{
		parser_error(prs, break_not_in_loop_or_switch);
	}

	token_consume(prs); // kw_break
	node_add_child(parent, OP_BREAK);
	token_expect_and_consume(prs, TK_SEMICOLON, expected_semi_after_stmt);
}

/**
 *	Parse return statement [C99 6.8.6.4]
 *
 *	jump-statement:
 *		'return' expression[opt] ';'
 *
 *	@param	prs			Parser structure
 *	@param	parent		Parent node in AST
 */
static void parse_return_statement(parser *const prs, node *const parent)
{
	token_consume(prs); // kw_return
	const item_t return_type = type_get(prs->sx, prs->function_mode + 1);
	prs->was_return = true;

	if (token_try_consume(prs, TK_SEMICOLON))
	{
		node_add_child(parent, OP_RETURN_VOID);
		if (!type_is_void(return_type))
		{
			parser_error(prs, no_ret_in_func);
		}
	}
	else if (return_type != TYPE_VOID_POINTER)
	{
		if (type_is_void(return_type))
		{
			parser_error(prs, notvoidret_in_void_func);
		}

		node nd = node_add_child(parent, OP_RETURN_VAL);
		node_add_arg(&nd, (item_t)type_size(prs->sx, return_type));

		const item_t expr_type = parse_assignment_expression(prs, &nd);
		if (!type_is_undefined(expr_type) && !type_is_undefined(return_type))
		{
			if (type_is_floating(return_type) && type_is_integer(expr_type))
			{
				parse_insert_widen(prs);
			}
			else if (return_type != expr_type)
			{
				parser_error(prs, bad_type_in_ret);
			}
		}

		token_expect_and_consume(prs, TK_SEMICOLON, expected_semi_after_stmt);
	}
}

/**	Parse t_create_direct statement [RuC] */
static void parse_create_direct_statement(parser *const prs, node *const parent)
{
	node nd = node_add_child(parent, OP_CREATE_DIRECT);
	parse_statement_compound(prs, &nd, THREAD);
	node_add_child(&nd, OP_EXIT_DIRECT);
}

/**	Parse printid statement [RuC] */
static void parse_printid_statement(parser *const prs, node *const parent)
{
	token_consume(prs); // kw_printid
	token_expect_and_consume(prs, TK_L_PAREN, no_leftbr_in_printid);

	do
	{
		if (token_try_consume(prs, TK_IDENTIFIER))
		{
			const size_t repr = prs->lxr->repr;
			const item_t id = repr_get_reference(prs->sx, repr);
			if (id == ITEM_MAX)
			{
				parser_error(prs, ident_is_not_declared, repr_get_name(prs->sx, repr));
			}

			node nd = node_add_child(parent, OP_PRINTID);
			node_add_arg(&nd, id);
		}
		else
		{
			parser_error(prs, no_ident_in_printid);
			token_skip_until(prs, TK_COMMA | TK_R_PAREN | TK_SEMICOLON);
		}
	} while (token_try_consume(prs, TK_COMMA));

	token_expect_and_consume(prs, TK_R_PAREN, no_rightbr_in_printid);
	token_expect_and_consume(prs, TK_SEMICOLON, expected_semi_after_stmt);
}

/**	Parse print statement [RuC] */
static void parse_print_statement(parser *const prs, node *const parent)
{
	token_consume(prs); // kw_print
	token_expect_and_consume(prs, TK_L_PAREN, print_without_br);

	const item_t type = parse_assignment_expression(prs, parent);
	if (type_is_pointer(prs->sx, type))
	{
		parser_error(prs, pointer_in_print);
	}

	// Сейчас последней нодой в поддереве выражения является OP_EXPR_END, просто меняем ее тип
	node_set_type(&prs->nd, OP_PRINT);
	node_add_arg(&prs->nd, type);
	to_tree(prs, OP_EXPR_END);

	token_expect_and_consume(prs, TK_R_PAREN, print_without_br);
	token_expect_and_consume(prs, TK_SEMICOLON, expected_semi_after_stmt);
}

/**	Parse getid statement [RuC] */
static void parse_getid_statement(parser *const prs, node *const parent)
{
	token_consume(prs); // kw_getid
	token_expect_and_consume(prs, TK_L_PAREN, no_leftbr_in_getid);

	do
	{
		if (token_try_consume(prs, TK_IDENTIFIER))
		{
			const size_t repr = prs->lxr->repr;
			const item_t id = repr_get_reference(prs->sx, repr);
			if (id == ITEM_MAX)
			{
				parser_error(prs, ident_is_not_declared, repr_get_name(prs->sx, repr));
			}

			node nd = node_add_child(parent, OP_GETID);
			node_add_arg(&nd, id);
		}
		else
		{
			parser_error(prs, no_ident_in_getid);
			token_skip_until(prs, TK_COMMA | TK_R_PAREN | TK_SEMICOLON);
		}
	} while (token_try_consume(prs, TK_COMMA));

	token_expect_and_consume(prs, TK_R_PAREN, no_rightbr_in_getid);
	token_expect_and_consume(prs, TK_SEMICOLON, expected_semi_after_stmt);
}

static size_t evaluate_args(parser *const prs, const size_t length, const char32_t *const format_str
	, item_t *const format_types, char32_t *const placeholders)
{
	size_t args = 0;
	for (size_t i = 0; i < length; i++)
	{
		if (format_str[i] == '%')
		{
			const char32_t placeholder = format_str[++i];
			if (placeholder != '%')
			{
				if (args == MAX_PRINTF_ARGS)
				{
					parser_error(prs, too_many_printf_args, (size_t)MAX_PRINTF_ARGS);
					return 0;
				}

				placeholders[args] = placeholder;
			}
			switch (placeholder)
			{
				case 'i':
				case U'ц':
					format_types[args++] = TYPE_INTEGER;
					break;

				case 'c':
				case U'л':
					format_types[args++] = TYPE_CHARACTER;
					break;

				case 'f':
				case U'в':
					format_types[args++] = TYPE_FLOATING;
					break;

				case 's':
				case U'с':
					format_types[args++] = type_array(prs->sx, TYPE_CHARACTER);
					break;

				case '%':
					break;

				case '\0':
					parser_error(prs, printf_no_format_placeholder);
					return 0;

				default:
					parser_error(prs, printf_unknown_format_placeholder, placeholder);
					return 0;
			}
		}
	}

	return args;
}

/**	Parse scanf statement [RuC] */
//static void parse_scanf_statement(parser *const prs, node *const parent);

/**	Parse printf statement [RuC] */
static void parse_printf_statement(parser *const prs, node *const parent)
{
	token_consume(prs); // kw_printf
	char32_t placeholders[MAX_PRINTF_ARGS];
	char32_t format_str[MAX_STRING_LENGTH + 1];
	item_t format_types[MAX_PRINTF_ARGS];
	size_t sum_size = 0;

	token_expect_and_consume(prs, TK_L_PAREN, no_leftbr_in_printf);

	if (prs->token != TK_STRING)
	{
		parser_error(prs, wrong_first_printf_param);
		token_skip_until(prs, TK_SEMICOLON);
		return;
	}

	const size_t format_length = (size_t)prs->lxr->num;
	for (size_t i = 0; i < format_length; i++)
	{
		format_str[i] = prs->lxr->lexstr[i];
	}
	format_str[format_length] = '\0';
	token_consume(prs);	// Для форматирующей строки

	size_t actual_args = 0;
	const size_t expected_args = evaluate_args(prs, format_length, format_str, format_types, placeholders);
	while (token_try_consume(prs, TK_COMMA) && actual_args != expected_args)
	{
		const item_t type = parse_assignment_expression(prs, parent);
		if (type_is_floating(format_types[actual_args]) && type_is_integer(type))
		{
			parse_insert_widen(prs);
		}
		else if (format_types[actual_args] != type)
		{
			parser_error(prs, wrong_printf_param_type, placeholders[actual_args]);
		}

		sum_size += type_size(prs->sx, type);
		actual_args++;
	}

	token_expect_and_consume(prs, TK_R_PAREN, no_rightbr_in_printf);
	token_expect_and_consume(prs, TK_SEMICOLON, expected_semi_after_stmt);

	if (actual_args != expected_args)
	{
		parser_error(prs, wrong_printf_param_number);
	}

	node nd_string = node_add_child(parent, OP_STRING);
	node_add_arg(&nd_string, (item_t)format_length);

	for (size_t i = 0; i < format_length; i++)
	{
		node_add_arg(&nd_string, format_str[i]);
	}
	node_add_child(&nd_string, OP_EXPR_END);

	node nd_printf = node_add_child(parent, OP_PRINTF);
	node_add_arg(&nd_printf, (item_t)sum_size);
}


/*
 *	 __     __   __     ______   ______     ______     ______   ______     ______     ______
 *	/\ \   /\ "-.\ \   /\__  _\ /\  ___\   /\  == \   /\  ___\ /\  __ \   /\  ___\   /\  ___\
 *	\ \ \  \ \ \-.  \  \/_/\ \/ \ \  __\   \ \  __<   \ \  __\ \ \  __ \  \ \ \____  \ \  __\
 *	 \ \_\  \ \_\\"\_\    \ \_\  \ \_____\  \ \_\ \_\  \ \_\    \ \_\ \_\  \ \_____\  \ \_____\
 *	  \/_/   \/_/ \/_/     \/_/   \/_____/   \/_/ /_/   \/_/     \/_/\/_/   \/_____/   \/_____/
 */


void parse_statement(parser *const prs, node *const parent)
{
	switch (prs->token)
	{
		case TK_SEMICOLON:
			token_consume(prs);
			node_add_child(parent, OP_NOP);
			break;

		case TK_CASE:
			parse_case_statement(prs, parent);
			break;
		case TK_DEFAULT:
			parse_default_statement(prs, parent);
			break;

		case TK_L_BRACE:
			parse_statement_compound(prs, parent, REGBLOCK);
			break;

		case TK_IF:
			parse_if_statement(prs, parent);
			break;
		case TK_SWITCH:
			parse_switch_statement(prs, parent);
			break;

		case TK_WHILE:
			parse_while_statement(prs, parent);
			break;
		case TK_DO:
			parse_do_statement(prs, parent);
			break;
		case TK_FOR:
			parse_for_statement(prs, parent);
			break;

		case TK_GOTO:
			parse_goto_statement(prs, parent);
			break;
		case TK_CONTINUE:
			parse_continue_statement(prs, parent);
			break;
		case TK_BREAK:
			parse_break_statement(prs, parent);
			break;
		case TK_RETURN:
			parse_return_statement(prs, parent);
			break;

		case TK_CREATE_DIRECT:
			parse_create_direct_statement(prs, parent);
			break;

		case TK_PRINTID:
			parse_printid_statement(prs, parent);
			break;
		case TK_PRINTF:
			parse_printf_statement(prs, parent);
			break;
		case TK_PRINT:
			parse_print_statement(prs, parent);
			break;
		case TK_GETID:
			parse_getid_statement(prs, parent);
			break;

		case TK_IDENTIFIER:
			if (peek(prs->lxr) == TK_COLON)
			{
				parse_labeled_statement(prs, parent);
				break;
			}

		default:
			parse_expression_statement(prs, parent);
			break;
	}
}

void parse_statement_compound(parser *const prs, node *const parent, const block_t type)
{
	token_consume(prs); // '{' or kw_create_direct
	node nd_block = node_add_child(parent, OP_BLOCK);

	item_t old_displ = 0;
	item_t old_lg = 0;

	if (type != FUNCBODY && type != FORBLOCK)
	{
		scope_block_enter(prs->sx, &old_displ, &old_lg);
	}

	const token_t end_token = (type == THREAD) ? TK_EXIT_DIRECT : TK_R_BRACE;
	if (!token_try_consume(prs, end_token))
	{
		while (prs->token != TK_EOF && prs->token != end_token)
		{
			// Почему не ловилась ошибка, если в блоке нити встретилась '}'?
			if (is_declaration_specifier(prs))
			{
				parse_declaration_inner(prs, &nd_block);
			}
			else
			{
				parse_statement(prs, &nd_block);
			}
		}

		token_expect_and_consume(prs, end_token, expected_end);
	}

	if (type == FUNCBODY)
	{
		node_add_child(&nd_block, OP_RETURN_VOID);
	}
	else if (type != FORBLOCK)
	{
		scope_block_exit(prs->sx, old_displ, old_lg);
	}

	node_add_child(&nd_block, OP_BLOCK_END);
}<|MERGE_RESOLUTION|>--- conflicted
+++ resolved
@@ -32,11 +32,7 @@
 		case TK_FLOAT:
 		case TK_DOUBLE:
 		case TK_STRUCT:
-<<<<<<< HEAD
-		case TK_FILE:
-=======
 		case TK_TYPEDEF:
->>>>>>> e20270e6
 			return 1;
 
 		case TK_IDENTIFIER:
