/*
 *	Copyright 2015 Andrey Terekhov
 *
 *	Licensed under the Apache License, Version 2.0 (the "License");
 *	you may not use this file except in compliance with the License.
 *	You may obtain a copy of the License at
 *
 *		http://www.apache.org/licenses/LICENSE-2.0
 *
 *	Unless required by applicable law or agreed to in writing, software
 *	distributed under the License is distributed on an "AS IS" BASIS,
 *	WITHOUT WARRANTIES OR CONDITIONS OF ANY KIND, either express or implied.
 *	See the License for the specific language governing permissions and
 *	limitations under the License.
 */

#include "codegen.h"
#include <stdlib.h>
#include "errors.h"
#include "extdecl.h"
#include "global.h"


int curth = 0;


void Declid_gen();


void tocode(int c)
{
	// printf("tocode tc=%i pc %i) %i\n", tc, pc, c);
	mem[pc++] = c;
}

void adbreakend()
{
	while (adbreak)
	{
		int r = mem[adbreak];
		mem[adbreak] = pc;
		adbreak = r;
	}
}

void adcontbeg(int ad)
{
	while (adcont != ad)
	{
		int r = mem[adcont];
		mem[adcont] = ad;
		adcont = r;
	}
}

void adcontend()
{
	while (adcont != 0)
	{
		int r = mem[adcont];
		mem[adcont] = pc;
		adcont = r;
	}
}

void finalop()
{
	int c;
	while ((c = tree[tc]) > 9000)
	{
		tc++;
		if (c != NOP)
		{
			if (c == ADLOGOR)
			{
				tocode(_DOUBLE);
				tocode(BNE0);
				tree[tree[tc++]] = pc++;
			}
			else if (c == ADLOGAND)
			{
				tocode(_DOUBLE);
				tocode(BE0);
				tree[tree[tc++]] = pc++;
			}
			else
			{
				tocode(c);
				if (c == LOGOR || c == LOGAND)
				{
					mem[tree[tc++]] = pc;
				}
				else if (c == COPY00 || c == COPYST)
				{
					tocode(tree[tc++]);	// d1
					tocode(tree[tc++]);	// d2
					tocode(tree[tc++]);	// длина
				}
				else if (c == COPY01 || c == COPY10 || c == COPY0ST || c == COPY0STASS)
				{
					tocode(tree[tc++]);	// d1
					tocode(tree[tc++]);	// длина
				}
				else if (c == COPY11 || c == COPY1ST || c == COPY1STASS)
				{
					tocode(tree[tc++]);	// длина
				}
				else if ((c >= REMASS && c <= DIVASS) || (c >= REMASSV && c <= DIVASSV) ||
						(c >= ASSR && c <= DIVASSR) || (c >= ASSRV && c <= DIVASSRV) || (c >= POSTINC && c <= DEC) ||
						(c >= POSTINCV && c <= DECV) || (c >= POSTINCR && c <= DECR) || (c >= POSTINCRV && c <= DECRV))
				{
					tocode(tree[tc++]);
				}
			}
		}
	}
}

int Expr_gen(int incond)
{
	int flagprim = 1;
	int eltype;
	int wasstring = 0;

	while (flagprim)
	{
		switch (tree[tc++])
		{
			case TIdent:
				anstdispl = tree[tc++];
				break;
			case TIdenttoaddr:
			{
				tocode(LA);
				tocode(anstdispl = tree[tc++]);
			}
				break;
			case TIdenttoval:
			{
				tocode(LOAD);
				tocode(tree[tc++]);
			}
				break;
			case TIdenttovald:
			{
				tocode(LOADD);
				tocode(tree[tc++]);
			}
				break;
			case TAddrtoval:
				tocode(LAT);
				break;
			case TAddrtovald:
				tocode(LATD);
				break;
			case TConst:
			{
				tocode(LI);
				tocode(tree[tc++]);
			}
				break;
			case TConstd:
			{
				tocode(LID);
				tocode(tree[tc++]);
				tocode(tree[tc++]);
			}
				break;
			case TString:
			{
				int n = tree[tc++];
				int res;
				int i;

				tocode(LI);
				tocode(res = pc + 4);
				tocode(B);

				pc += 2;
				for (i = 0; i < n; i++)
				{
					tocode(tree[tc++]);
				}

				mem[res - 1] = n;
				mem[res - 2] = pc;
				wasstring = 1;
			}
				break;
			case TDeclid:
				Declid_gen();
				break;
			case TBeginit:
			{
				int n = tree[tc++];
				int i;

				tocode(BEGINIT);
				tocode(n);

				for (i = 0; i < n; i++)
				{
					Expr_gen(0);
				}
			}
				break;
			case TStructinit:
			{
				int n = tree[tc++];
				int i;
				for (i = 0; i < n; i++)
				{
					Expr_gen(0);
				}
			}
				break;
			case TSliceident:
			{
				tocode(LOAD);		// параметры - смещение идента и тип элемента
				tocode(tree[tc++]);	// продолжение в след case
			}
			case TSlice:			// параметр - тип элемента
			{
				eltype = tree[tc++];
				Expr_gen(0);

				tocode(SLICE);
				tocode(szof(eltype));

				if (eltype > 0 && modetab[eltype] == MARRAY)
				{
					tocode(LAT);
				}
			}
				break;
			case TSelect:
			{
				tocode(SELECT);		// SELECT field_displ
				tocode(tree[tc++]);
			}
				break;
			case TPrint:
			{
				tocode(PRINT);
				tocode(tree[tc++]);	// type
			}
				break;
			case TCall1:
			{
				int i;
				int n = tree[tc++];

				tocode(CALL1);

				for (i = 0; i < n; i++)
				{
					Expr_gen(0);
				}
			}
				break;
			case TCall2:
			{
				tocode(CALL2);
				tocode(identab[tree[tc++] + 3]);
			}
				break;

			default:
				tc--;
		}

		finalop();

		if (tree[tc] == TCondexpr)
		{
			if (incond)
			{
				return wasstring;
			}
			else
			{
				int adelse;
				int ad = 0;
				do
				{
					tc++;
					tocode(BE0);
					adelse = pc++;
					Expr_gen(0);	// then
					tocode(B);
					mem[pc] = ad;
					ad = pc;
					mem[adelse] = ++pc;
					Expr_gen(1);	// else или cond
				} while (tree[tc] == TCondexpr);

				while (ad)
				{
					int r = mem[ad];
					mem[ad] = pc;
					ad = r;
				}
			}

			finalop();
		}

		if (tree[tc] == TExprend)
		{
			tc++;
			flagprim = 0;
		}
	}

	return wasstring;
}

void compstmt_gen();

void Stmt_gen()
{
<<<<<<< HEAD
    switch (tree[tc++])
    {
        case NOP:
            break;
            
        case CREATEDIRECTC:
            tocode(CREATEDIRECTC);
            break;
            
        case EXITC:
            tocode(EXITC);
            break;
            
        case TStructbeg:
            tocode(B);
            tocode(0);
            iniprocs[tree[tc++]] = pc;
            break;
            
        case TStructend:
        {
            int numproc = tree[tree[tc++]+1];
            tocode(STOP);
            mem[iniprocs[numproc]-1] = pc;
        }
            break;
            
        case TBegin:
            compstmt_gen();
            break;
            
        case TIf:
        {
            int elseref = tree[tc++], ad;
            Expr_gen(0);
            tocode(BE0);
            ad = pc++;
            Stmt_gen();
            if (elseref)
            {
                mem[ad] = pc + 2;
                tocode(B);
                ad = pc++;
                Stmt_gen();
            }
            mem[ad] = pc;
        }
            break;
        case TWhile:
        {
            int oldbreak = adbreak, oldcont = adcont, ad = pc;
            adcont = ad;
            Expr_gen(0);
            tocode(BE0);
            mem[pc] = 0;
            adbreak = pc++;
            Stmt_gen();
            adcontbeg(ad);
            tocode(B);
            tocode(ad);
            adbreakend();
            adbreak = oldbreak;
            adcont = oldcont;
        }
            break;
        case TDo:
        {
            int oldbreak = adbreak, oldcont = adcont, ad = pc;
            adcont = adbreak = 0;
            Stmt_gen();
            adcontend();
            Expr_gen(0);
            tocode(BNE0);
            tocode(ad);
            adbreakend();
            adbreak = oldbreak;
            adcont = oldcont;
        }
            break;
        case TFor:
        {
            int fromref = tree[tc++], condref = tree[tc++], incrref = tree[tc++], stmtref = tree[tc++];
            int oldbreak = adbreak, oldcont = adcont, incrtc, endtc;
            int initad;
            if (fromref)
            {
                Expr_gen(0);         // init
            }
            initad = pc;
            adcont = adbreak = 0;
            if (condref)
            {
                Expr_gen(0);         // cond
                tocode(BE0);
                mem[pc] = 0;
                adbreak = pc++;
            }
            incrtc = tc;
            tc = stmtref;
            Stmt_gen();
            adcontend();
            if (incrref)
            {
                endtc = tc;
                tc = incrtc;
                Expr_gen(0);         // incr
                tc = endtc;
            }
            tocode(B);
            tocode(initad);
            adbreakend();
            adbreak = oldbreak;
            adcont = oldcont;
        }
            break;
        case TGoto:
        {
            int id1 = tree[tc++], a;
            int id = id1 > 0 ? id1 : -id1;
            tocode(B);
            if ( (a = identab[id+3]) > 0)           // метка уже описана
                tocode(a);
             else                                   // метка еще не описана
             {
                identab[id+3] = -pc;
                tocode(id1 < 0 ? 0 : a);            // первый раз встретился переход на еще не описанную метку или нет
             }
        }
            break;
        case TLabel:
        {
            int id = tree[tc++], a;
            if ((a = identab[id+3]) < 0)            // были переходы на метку
                while (a)                           // проставить ссылку на метку во всех ранних переходах
                {
                    int r = mem[-a];
                    mem[-a] = pc;
                    a = r;
                }
            identab[id+3] = pc;
        }
            break;
        case TSwitch:
        {
            int oldbreak = adbreak, oldcase = adcase;
            adbreak = 0;
            adcase = 0;
            Expr_gen(0);
            Stmt_gen();
            if (adcase > 0)
                mem[adcase] = pc;
            adcase = oldcase;
            adbreakend();
            adbreak = oldbreak;
        }
            break;
        case TCase:
        {
            if (adcase)
                mem[adcase] = pc;
            tocode(_DOUBLE);
            Expr_gen(0);
            tocode(EQEQ);
            tocode(BE0);
            adcase = pc++;
            Stmt_gen();
        }
            break;
        case TDefault:
        {
            if (adcase)
                mem[adcase] = pc;
            adcase = 0;
            Stmt_gen();
        }
            break;

        case TBreak:
        {
            tocode(B);
            mem[pc] = adbreak;
            adbreak = pc++;
        }
            break;
        case TContinue:
        {
            tocode(B);
            mem[pc] = adcont;
            adcont = pc++;
        }
            break;
        case TReturnvoid:
        {
            tocode(RETURNVOID);
        }
            break;
        case TReturnval:
        {
            int d = tree[tc++];
            Expr_gen(0);
            tocode(RETURNVAL);
            tocode(d);
        }
            break;
        case TPrintid:
        {
            tocode(PRINTID);
            tocode(tree[tc++]);  // ссылка в identtab
        }
            break;
        case TPrintf:
        {
            tocode(PRINTF);
            tocode(tree[tc++]);  // общий размер того, что надо вывести
        }
            break;
        case TGetid:
        {
            tocode(GETID);
            tocode(tree[tc++]);  // ссылка в identtab
        }
            break;
        case SETMOTOR:
            Expr_gen(0);
            Expr_gen(0);
            tocode(SETMOTORC);
            break;
        default:
        {
            tc--;
            Expr_gen(0);
        }
            break;
    }
=======
	switch (tree[tc++])
	{
		case NOP:
			break;

		case CREATEDIRECTC:
			tocode(CREATEDIRECTC);
			break;

		case EXITC:
			tocode(EXITC);
			break;

		case TStructbeg:
		{
			tocode(B);
			tocode(0);
			iniprocs[tree[tc++]] = pc;
		}
			break;

		case TStructend:
		{
			int numproc = tree[tree[tc++] + 1];
			tocode(STOP);
			mem[iniprocs[numproc] - 1] = pc;
		}
			break;

		case TBegin:
			compstmt_gen();
			break;

		case TIf:
		{
			int elseref = tree[tc++];
			int ad;

			Expr_gen(0);
			tocode(BE0);
			ad = pc++;
			Stmt_gen();

			if (elseref)
			{
				mem[ad] = pc + 2;
				tocode(B);
				ad = pc++;
				Stmt_gen();
			}

			mem[ad] = pc;
		}
			break;
		case TWhile:
		{
			int oldbreak = adbreak;
			int oldcont = adcont;
			int ad = pc;

			adcont = ad;
			Expr_gen(0);
			tocode(BE0);
			mem[pc] = 0;
			adbreak = pc++;
			Stmt_gen();
			adcontbeg(ad);
			tocode(B);
			tocode(ad);
			adbreakend();
			adbreak = oldbreak;
			adcont = oldcont;
		}
			break;
		case TDo:
		{
			int oldbreak = adbreak;
			int oldcont = adcont;
			int ad = pc;

			adcont = adbreak = 0;
			Stmt_gen();
			adcontend();
			Expr_gen(0);
			tocode(BNE0);
			tocode(ad);
			adbreakend();
			adbreak = oldbreak;
			adcont = oldcont;
		}
			break;
		case TFor:
		{
			int fromref = tree[tc++];
			int condref = tree[tc++];
			int incrref = tree[tc++];
			int stmtref = tree[tc++];
			int oldbreak = adbreak;
			int oldcont = adcont;
			int ad = pc;
			int incrtc;
			int endtc;

			if (fromref)
			{
				Expr_gen(0);	// init
			}

			adbreak = 0;
			adcont = ad = pc;

			if (condref)
			{
				Expr_gen(0);	// cond
				tocode(BE0);
				mem[pc] = 0;
				adbreak = pc++;
			}

			incrtc = tc;
			tc = stmtref;
			Stmt_gen();			// ???? был 0

			if (incrref)
			{
				endtc = tc;
				tc = incrtc;
				Expr_gen(0);	// incr
				tc = endtc;
			}

			adcontbeg(ad);
			tocode(B);
			tocode(ad);
			adbreakend();
			adbreak = oldbreak;
			adcont = oldcont;
		}
			break;
		case TGoto:
		{
			int id1 = tree[tc++];
			int a;
			int id = id1 > 0 ? id1 : -id1;

			tocode(B);

			if ((a = identab[id + 3]) > 0)	// метка уже описана
			{
				tocode(a);
			}
			else							// метка еще не описана
			{
				identab[id + 3] = -pc;
				tocode(id1 < 0 ? 0 : a);	// первый раз встретился переход на еще не описанную метку или нет
			}
		}
			break;
		case TLabel:
		{
			int id = tree[tc++];
			int a;

			if ((a = identab[id + 3]) < 0)	// были переходы на метку
			{
				while (a)					// проставить ссылку на метку во всех ранних переходах
				{
					int r = mem[-a];
					mem[-a] = pc;
					a = r;
				}
			}
			identab[id + 3] = pc;
		}
			break;
		case TSwitch:
		{
			int oldbreak = adbreak;
			int oldcase = adcase;

			adbreak = 0;
			adcase = 0;
			Expr_gen(0);
			Stmt_gen();

			if (adcase > 0)
			{
				mem[adcase] = pc;
			}

			adcase = oldcase;
			adbreakend();
			adbreak = oldbreak;
		}
			break;
		case TCase:
		{
			if (adcase)
			{
				mem[adcase] = pc;
			}

			tocode(_DOUBLE);
			Expr_gen(0);
			tocode(EQEQ);
			tocode(BE0);
			adcase = pc++;
			Stmt_gen();
		}
			break;
		case TDefault:
		{
			if (adcase)
			{
				mem[adcase] = pc;
			}

			adcase = 0;
			Stmt_gen();
		}
			break;

		case TBreak:
		{
			tocode(B);
			mem[pc] = adbreak;
			adbreak = pc++;
		}
			break;
		case TContinue:
		{
			tocode(B);
			mem[pc] = adcont;
			adcont = pc++;
		}
			break;
		case TReturnvoid:
		{
			tocode(RETURNVOID);
		}
			break;
		case TReturnval:
		{
			int d = tree[tc++];

			Expr_gen(0);
			tocode(RETURNVAL);
			tocode(d);
		}
			break;
		case TPrintid:
		{
			tocode(PRINTID);
			tocode(tree[tc++]);	// ссылка в identtab
		}
			break;
		case TPrintf:
		{
			tocode(PRINTF);
			tocode(tree[tc++]);	// общий размер того, что надо вывести
		}
			break;
		case TGetid:
		{
			tocode(GETID);
			tocode(tree[tc++]);	// ссылка в identtab
		}
			break;
		case SETMOTOR:
		{
			Expr_gen(0);
			Expr_gen(0);
			tocode(SETMOTORC);
		}
			break;

		default:
		{
			tc--;
			Expr_gen(0);
		}
			break;
	}
>>>>>>> d22c7475
}

void Struct_init_gen()
{
	int i;
	int n;

	if (tree[tc] == TStructinit)
	{
		tc++;
		n = tree[tc++];

		for (i = 0; i < n; i++)
		{
			Struct_init_gen();
		}
		tc++;	// TExprend
	}
	else
	{
		Expr_gen(0);
	}
}

void Declid_gen()
{
	int olddispl = tree[tc++];
	int telem = tree[tc++];
	int N = tree[tc++];
	int element_len;
	int all = tree[tc++];		// all - общее кол-во слов в структуре
								// all == 0 нет инициализатора,
								// all == 1 есть инициализатор,
								// all == 2 есть инициализатор только из строк
	int iniproc = tree[tc++];
	int usual = tree[tc++];		// для массивов есть еще usual
								// == 0 с пустыми границами,
								// == 1 без пустых границ
	int instruct = tree[tc++];

	element_len = szof(telem);

	if (N == 0)	// обычная переменная int a; или struct point p;
	{
		if (iniproc)
		{
			tocode(STRUCTWITHARR);
			tocode(olddispl);
			tocode(iniprocs[iniproc]);
		}
		if (all)	// int a = или struct{} a =
		{
			if (telem > 0 && modetab[telem] == MSTRUCT)
			{
				Struct_init_gen();
				tocode(COPY0STASS);
				tocode(olddispl);
				tocode(all);	// общее кол-во слов
			}
			else
			{
				Expr_gen(0);
				tocode(telem == LFLOAT ? ASSRV : ASSV);
				tocode(olddispl);
			}
		}
	}
	else	// Обработка массива int a[N1]...[NN] =
	{
		tocode(DEFARR);	// DEFARR N, d, displ, iniproc, usual		N1...NN уже лежат на стеке
		tocode(all == 0 ? N : abs(N) - 1);
		tocode(element_len);
		tocode(olddispl);
		tocode(iniprocs[iniproc]);
		tocode(usual);
		tocode(all);
		tocode(instruct);

		if (all)	// all == 1, если есть инициализация массива
		{
			Expr_gen(0);
			tocode(ARRINIT);	// ARRINIT N d all displ usual
			tocode(abs(N));
			tocode(element_len);
			tocode(olddispl);
			tocode(usual);	// == 0 с пустыми границами
							// == 1 без пустых границ и без инициализации
		}
	}
}

void compstmt_gen()
{
	while (tree[tc] != TEnd)
	{
		switch (tree[tc])
		{
			case TDeclarr:
			{
				int i;
				int N;

				tc++;
				N = tree[tc++];

				for (i = 0; i < N; i++)
				{
					Expr_gen(0);
				}
			}
				break;

			case TDeclid:
			{
				tc++;
				Declid_gen();
			}
				break;

			default:
				Stmt_gen();
		}
	}
	tc++;
}

void codegen()
{
	int treesize = tc;
	tc = 0;

	while (tc < treesize)
	{
		switch (tree[tc++])
		{
			case TEnd:
				break;
			case TFuncdef:
			{
				int identref = tree[tc++];
				int maxdispl = tree[tc++];
				int fn = identab[identref + 3];
				int pred;

				functions[fn] = pc;
				tocode(FUNCBEG);
				tocode(maxdispl);
				pred = pc++;
				tc++;	// TBegin
				compstmt_gen();
				mem[pred] = pc;
			}
				break;

			case TDeclarr:
			{
				int i;
				int N = tree[tc++];

				for (i = 0; i < N; i++)
				{
					Expr_gen(0);
				}
			}
				break;

			case TDeclid:
				Declid_gen();
				break;

			case NOP:
				break;

			case TStructbeg:
			{
				tocode(B);
				tocode(0);
				iniprocs[tree[tc++]] = pc;
			}
				break;

			case TStructend:
			{
				int numproc = tree[tree[tc++] + 1];
				tocode(STOP);
				mem[iniprocs[numproc] - 1] = pc;
			}
				break;


			default:
			{
				printf("что-то не то\n");
				printf("tc=%i tree[tc-2]=%i tree[tc-1]=%i\n", tc, tree[tc - 2], tree[tc - 1]);
			}
		}
	}

	if (wasmain == 0)
	{
		error(no_main_in_program);
	}

	tocode(CALL1);
	tocode(CALL2);
	tocode(identab[wasmain + 3]);
	tocode(STOP);
}<|MERGE_RESOLUTION|>--- conflicted
+++ resolved
@@ -319,242 +319,6 @@
 
 void Stmt_gen()
 {
-<<<<<<< HEAD
-    switch (tree[tc++])
-    {
-        case NOP:
-            break;
-            
-        case CREATEDIRECTC:
-            tocode(CREATEDIRECTC);
-            break;
-            
-        case EXITC:
-            tocode(EXITC);
-            break;
-            
-        case TStructbeg:
-            tocode(B);
-            tocode(0);
-            iniprocs[tree[tc++]] = pc;
-            break;
-            
-        case TStructend:
-        {
-            int numproc = tree[tree[tc++]+1];
-            tocode(STOP);
-            mem[iniprocs[numproc]-1] = pc;
-        }
-            break;
-            
-        case TBegin:
-            compstmt_gen();
-            break;
-            
-        case TIf:
-        {
-            int elseref = tree[tc++], ad;
-            Expr_gen(0);
-            tocode(BE0);
-            ad = pc++;
-            Stmt_gen();
-            if (elseref)
-            {
-                mem[ad] = pc + 2;
-                tocode(B);
-                ad = pc++;
-                Stmt_gen();
-            }
-            mem[ad] = pc;
-        }
-            break;
-        case TWhile:
-        {
-            int oldbreak = adbreak, oldcont = adcont, ad = pc;
-            adcont = ad;
-            Expr_gen(0);
-            tocode(BE0);
-            mem[pc] = 0;
-            adbreak = pc++;
-            Stmt_gen();
-            adcontbeg(ad);
-            tocode(B);
-            tocode(ad);
-            adbreakend();
-            adbreak = oldbreak;
-            adcont = oldcont;
-        }
-            break;
-        case TDo:
-        {
-            int oldbreak = adbreak, oldcont = adcont, ad = pc;
-            adcont = adbreak = 0;
-            Stmt_gen();
-            adcontend();
-            Expr_gen(0);
-            tocode(BNE0);
-            tocode(ad);
-            adbreakend();
-            adbreak = oldbreak;
-            adcont = oldcont;
-        }
-            break;
-        case TFor:
-        {
-            int fromref = tree[tc++], condref = tree[tc++], incrref = tree[tc++], stmtref = tree[tc++];
-            int oldbreak = adbreak, oldcont = adcont, incrtc, endtc;
-            int initad;
-            if (fromref)
-            {
-                Expr_gen(0);         // init
-            }
-            initad = pc;
-            adcont = adbreak = 0;
-            if (condref)
-            {
-                Expr_gen(0);         // cond
-                tocode(BE0);
-                mem[pc] = 0;
-                adbreak = pc++;
-            }
-            incrtc = tc;
-            tc = stmtref;
-            Stmt_gen();
-            adcontend();
-            if (incrref)
-            {
-                endtc = tc;
-                tc = incrtc;
-                Expr_gen(0);         // incr
-                tc = endtc;
-            }
-            tocode(B);
-            tocode(initad);
-            adbreakend();
-            adbreak = oldbreak;
-            adcont = oldcont;
-        }
-            break;
-        case TGoto:
-        {
-            int id1 = tree[tc++], a;
-            int id = id1 > 0 ? id1 : -id1;
-            tocode(B);
-            if ( (a = identab[id+3]) > 0)           // метка уже описана
-                tocode(a);
-             else                                   // метка еще не описана
-             {
-                identab[id+3] = -pc;
-                tocode(id1 < 0 ? 0 : a);            // первый раз встретился переход на еще не описанную метку или нет
-             }
-        }
-            break;
-        case TLabel:
-        {
-            int id = tree[tc++], a;
-            if ((a = identab[id+3]) < 0)            // были переходы на метку
-                while (a)                           // проставить ссылку на метку во всех ранних переходах
-                {
-                    int r = mem[-a];
-                    mem[-a] = pc;
-                    a = r;
-                }
-            identab[id+3] = pc;
-        }
-            break;
-        case TSwitch:
-        {
-            int oldbreak = adbreak, oldcase = adcase;
-            adbreak = 0;
-            adcase = 0;
-            Expr_gen(0);
-            Stmt_gen();
-            if (adcase > 0)
-                mem[adcase] = pc;
-            adcase = oldcase;
-            adbreakend();
-            adbreak = oldbreak;
-        }
-            break;
-        case TCase:
-        {
-            if (adcase)
-                mem[adcase] = pc;
-            tocode(_DOUBLE);
-            Expr_gen(0);
-            tocode(EQEQ);
-            tocode(BE0);
-            adcase = pc++;
-            Stmt_gen();
-        }
-            break;
-        case TDefault:
-        {
-            if (adcase)
-                mem[adcase] = pc;
-            adcase = 0;
-            Stmt_gen();
-        }
-            break;
-
-        case TBreak:
-        {
-            tocode(B);
-            mem[pc] = adbreak;
-            adbreak = pc++;
-        }
-            break;
-        case TContinue:
-        {
-            tocode(B);
-            mem[pc] = adcont;
-            adcont = pc++;
-        }
-            break;
-        case TReturnvoid:
-        {
-            tocode(RETURNVOID);
-        }
-            break;
-        case TReturnval:
-        {
-            int d = tree[tc++];
-            Expr_gen(0);
-            tocode(RETURNVAL);
-            tocode(d);
-        }
-            break;
-        case TPrintid:
-        {
-            tocode(PRINTID);
-            tocode(tree[tc++]);  // ссылка в identtab
-        }
-            break;
-        case TPrintf:
-        {
-            tocode(PRINTF);
-            tocode(tree[tc++]);  // общий размер того, что надо вывести
-        }
-            break;
-        case TGetid:
-        {
-            tocode(GETID);
-            tocode(tree[tc++]);  // ссылка в identtab
-        }
-            break;
-        case SETMOTOR:
-            Expr_gen(0);
-            Expr_gen(0);
-            tocode(SETMOTORC);
-            break;
-        default:
-        {
-            tc--;
-            Expr_gen(0);
-        }
-            break;
-    }
-=======
 	switch (tree[tc++])
 	{
 		case NOP:
@@ -654,17 +418,17 @@
 			int stmtref = tree[tc++];
 			int oldbreak = adbreak;
 			int oldcont = adcont;
-			int ad = pc;
 			int incrtc;
 			int endtc;
+			int initad;
 
 			if (fromref)
 			{
 				Expr_gen(0);	// init
 			}
 
-			adbreak = 0;
-			adcont = ad = pc;
+			initad = pc;
+			adcont = adbreak = 0;
 
 			if (condref)
 			{
@@ -676,7 +440,8 @@
 
 			incrtc = tc;
 			tc = stmtref;
-			Stmt_gen();			// ???? был 0
+			Stmt_gen();
+			adcontend();
 
 			if (incrref)
 			{
@@ -686,9 +451,8 @@
 				tc = endtc;
 			}
 
-			adcontbeg(ad);
 			tocode(B);
-			tocode(ad);
+			tocode(initad);
 			adbreakend();
 			adbreak = oldbreak;
 			adcont = oldcont;
@@ -838,7 +602,6 @@
 		}
 			break;
 	}
->>>>>>> d22c7475
 }
 
 void Struct_init_gen()
