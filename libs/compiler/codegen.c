--- conflicted
+++ resolved
@@ -140,22 +140,18 @@
 		{
 			case TIdent:
 			{
-<<<<<<< HEAD
-				tree_next_node(sx);
-=======
+				// tree_next_node(sx);
+
 				sx->tc++;
->>>>>>> 912a5c25
 				break;
 			}
 			case TIdenttoaddr:
 			{
 				tocode(sx, LA);
-<<<<<<< HEAD
-				tocode(sx, node_get_arg(tree_get_node(sx), 0));
-				tree_next_node(sx);
-=======
+				// tocode(sx, node_get_arg(tree_get_node(sx), 0));
+				// tree_next_node(sx);
+
 				tocode(sx, sx->tree[sx->tc++]);
->>>>>>> 912a5c25
 				break;
 			}
 			case TIdenttoval:
@@ -470,18 +466,16 @@
 		}
 		case TFor:
 		{
-<<<<<<< HEAD
-			node *tfor = tree_get_node(sx);
-			int ref_from = node_get_arg(tfor, 0);
-			int ref_cond = node_get_arg(tfor, 1);
-			int ref_incr = node_get_arg(tfor, 2);
-
-=======
+			// node *tfor = tree_get_node(sx);
+			// int ref_from = node_get_arg(tfor, 0);
+			// int ref_cond = node_get_arg(tfor, 1);
+			// int ref_incr = node_get_arg(tfor, 2);
+
 			int fromref = sx->tree[sx->tc++];
 			int condref = sx->tree[sx->tc++];
 			int incrref = sx->tree[sx->tc++];
 			int stmtref = sx->tree[sx->tc++];
->>>>>>> 912a5c25
+
 			size_t oldbreak = context->adbreak;
 			size_t oldcont = context->adcont;
 
@@ -506,34 +500,30 @@
 				mem_add(sx, 0);
 				child_stmt++;
 			}
-<<<<<<< HEAD
-
-			if (ref_incr)
-			{
-				child_stmt++;
-			}
-
-			temp = node_get_child(tfor, child_stmt);
-
-=======
+
+			// if (ref_incr)
+			// {
+			// 	child_stmt++;
+			// }
+
+			// temp = node_get_child(tfor, child_stmt);
+
 			size_t incrtc = sx->tc;
 			sx->tc = stmtref;
->>>>>>> 912a5c25
+
 			Stmt_gen(sx, context); // ???? был 0
 			adcontend(sx, context);
 
 			if (ref_incr)
 			{
-<<<<<<< HEAD
-				node incr = node_get_child(tfor, child_stmt - 1);
-				tree_set_node(sx, &incr);
-				Expr_gen(sx, 0); // incr	
-=======
+				// node incr = node_get_child(tfor, child_stmt - 1);
+				// tree_set_node(sx, &incr);
+				// Expr_gen(sx, 0); // incr	
+
 				size_t endtc = sx->tc;
 				sx->tc = incrtc;
 				Expr_gen(sx, 0); // incr
 				sx->tc = endtc;
->>>>>>> 912a5c25
 			}
 
 			*tfor = temp;
@@ -746,14 +736,12 @@
 	// all == 0 нет инициализатора,
 	// all == 1 есть инициализатор
 	// all == 2 есть инициализатор только из строк
-<<<<<<< HEAD
+
+	// element_len = size_of(sx, telem);
+
+	// tree_next_node(sx);
 
 	element_len = size_of(sx, telem);
-
-	tree_next_node(sx);
-=======
-	element_len = size_of(sx, telem);
->>>>>>> 912a5c25
 
 	if (N == 0) // обычная переменная int a; или struct point p;
 	{
@@ -847,12 +835,11 @@
 
 	ad context;
 
-<<<<<<< HEAD
-	tree_next_node(sx);
-=======
+
+	// tree_next_node(sx);
+
 	size_t treesize = sx->tc;
 	sx->tc = 0;
->>>>>>> 912a5c25
 
 	while (node_is_correct(tree_get_node(sx)))
 	{
