--- conflicted
+++ resolved
@@ -843,12 +843,8 @@
 			}
 			else if (type_is_array(prs->sx, expected_arg_type) && prs->token == TK_L_BRACE)
 			{
-<<<<<<< HEAD
 				parse_braced_init_list(prs, type_get(prs->sx, (size_t)expected_arg_type + 1));
-=======
-				parse_braced_init_list(prs, mode_get(prs->sx, (size_t)expected_arg_mode + 1));
 				to_tree(prs, OP_EXPR_END);
->>>>>>> 9c003832
 			}
 			else
 			{
