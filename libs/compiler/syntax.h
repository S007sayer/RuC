--- conflicted
+++ resolved
@@ -290,8 +290,6 @@
 /**
  *	Check if type is integer
  *
-<<<<<<< HEAD
-=======
  *	@param	type		Type for check
  *
  *	@return	@c 1 on true, @c 0 on false
@@ -310,32 +308,10 @@
 /**
  *	Check if type is arithmetic
  *
->>>>>>> 2e9c0705
- *	@param	type		Type for check
- *
- *	@return	@c 1 on true, @c 0 on false
- */
-<<<<<<< HEAD
-bool type_is_integer(const item_t type);
-
-/**
- *	Check if type is floating
- *
- *	@param	type		Type for check
- *
- *	@return	@c 1 on true, @c 0 on false
- */
-bool type_is_floating(const item_t type);
-
-/**
- *	Check if type is arithmetic
- *
- *	@param	type		Type for check
- *
- *	@return	@c 1 on true, @c 0 on false
- */
-=======
->>>>>>> 2e9c0705
+ *	@param	type		Type for check
+ *
+ *	@return	@c 1 on true, @c 0 on false
+ */
 bool type_is_arithmetic(const item_t type);
 
 /**
@@ -359,8 +335,6 @@
 
 /**
  *	Check if type is structure
-<<<<<<< HEAD
-=======
  *
  *	@param	sx			Syntax structure
  *	@param	type		Type for check
@@ -371,26 +345,12 @@
 
 /**
  *	Check if type is function
->>>>>>> 2e9c0705
- *
- *	@param	sx			Syntax structure
- *	@param	type		Type for check
- *
- *	@return	@c 1 on true, @c 0 on false
- */
-<<<<<<< HEAD
-bool type_is_structure(const syntax *const sx, const item_t type);
-
-/**
- *	Check if type is function
- *
- *	@param	sx			Syntax structure
- *	@param	type		Type for check
- *
- *	@return	@c 1 on true, @c 0 on false
- */
-=======
->>>>>>> 2e9c0705
+ *
+ *	@param	sx			Syntax structure
+ *	@param	type		Type for check
+ *
+ *	@return	@c 1 on true, @c 0 on false
+ */
 bool type_is_function(const syntax *const sx, const item_t type);
 
 /**
