/*
 *	Copyright 2019 Andrey Terekhov, Victor Y. Fadeev
 *
 *	Licensed under the Apache License, Version 2.0 (the "License");
 *	you may not use this file except in compliance with the License.
 *	You may obtain a copy of the License at
 *
 *		http://www.apache.org/licenses/LICENSE-2.0
 *
 *	Unless required by applicable law or agreed to in writing, software
 *	distributed under the License is distributed on an "AS IS" BASIS,
 *	WITHOUT WARRANTIES OR CONDITIONS OF ANY KIND, either express or implied.
 *	See the License for the specific language governing permissions and
 *	limitations under the License.
 */

#pragma once

#include "uniio.h"


#ifdef __cplusplus
extern "C" {
#endif

/** Errors codes */
typedef enum ERROR
{
	// Lexing errors
	bad_character,							/**< Bad character */
	digit_of_another_base,					/**< Digit of another base */
	exponent_has_no_digits,					/**< Exponent has no digits */
	empty_character_literal,				/**< Empty character literal */
	unknown_escape_sequence,				/**< Unknown escape sequence */
	missing_terminating_apost_char,			/**< Missing terminating ' character */
	missing_terminating_quote_char,			/**< Missing terminating " character */
	unterminated_block_comment,				/**< Unterminated block comment */

	// Syntax errors
	extraneous_bracket_before_semi,			/**< Extraneous bracket before ';' */
	expected_r_paren,						/**< Expected ')' */
	expected_r_square,						/**< Expected ']' */
	expected_r_brace,						/**< Expected '}' */
	expected_expression,					/**< Expected expression */
	expected_identifier_in_member_expr,		/**< Expected identifier in member expression */
	expected_colon_in_conditional_expr,		/**< Expected ':' in conditional expression */
	empty_initializer,						/**< Empty initializer */
	expected_l_paren_in_condition,			/**< Expected '(' in condition */
	case_not_in_switch,						/**< 'case' statement not in switch statement */
	default_not_in_switch,					/**< 'default' statement not in switch statement */
	expected_colon_after_case,				/**< Expected ':' after 'case' */
	expected_colon_after_default,			/**< Expected ':' after 'default' */
	expected_semi_after_expr,				/**< Expected ';' after expression */
	expected_semi_after_stmt,				/**< Expected ';' after statement */
	expected_while,							/**< Expected 'while' in do/while loop */
	expected_l_paren_after_for,				/**< Expected '(' after 'for' */
	expected_semi_in_for_specifier,			/**< Expected ';' in 'for' statement specifier */
	continue_not_in_loop,					/**< 'continue' statement not in loop statement */
	break_not_in_loop_or_switch,			/**< 'break' statement not in loop or switch statement */

	// Semantics errors
	use_of_undeclared_identifier,			/**< Use of undeclared identifier */
	subscripted_expr_not_array,				/**< Subscripted expression is not an array */
	array_subscript_not_integer,			/**< Array subscript is not an integer */
	called_expr_not_function,				/**< Called expression is not a function */
	wrong_argument_amount,					/**< Wrong argument amount in call expression */
	member_reference_not_struct,			/**< Member reference base type is not a structure */
	member_reference_not_struct_pointer,	/**< Member reference type is not a structure pointer */
	no_such_member,							/**< No such member */
	unassignable_expression,				/**< Expression is not assignable */
	increment_operand_not_arithmetic,		/**< Operand of increment/decrement must be of arithmetic type */
	addrof_operand_not_lvalue,				/**< Cannot take the address of an rvalue */
	indirection_operand_not_pointer,		/**< Indirection operand is not a pointer */
	unary_operand_not_arithmetic,			/**< Operand of this unary operator must be of arithemtic type */
	unnot_operand_not_integer,				/**< Operand of '~' is not an integer */
	lognot_operand_not_scalar,				/**< Operand of '!' must be of scalar type */
	upb_operand_not_array,					/**< Operand of 'upb' is not an array */
	typecheck_binary_expr,					/**< Invalid argument types to binary expression */
	condition_must_be_scalar,				/**< Condition must be of scalar type */
	expected_constant_expression,			/**< Expected constant expression */
	incompatible_cond_operands,				/**< Incompatible operand types in conditional expression */
	case_expr_not_integer,					/**< Case expression is not an integer */
	switch_expr_not_integer,				/**< Switch expression is not an integer */
	void_func_valued_return,				/**< Void function should not return a value */
	nonvoid_func_void_return,				/**< Non-void function should return a value */
	bad_type_in_ret,
	wrong_init,

	// Builtin errors
	too_many_printf_args,					/**< Too many printf arguments */
	expected_format_specifier,				/**< Expected format specifier */
	unknown_format_specifier,				/**< Unknown format specifier */
	printf_fst_not_string,					/**< First argument of 'printf' call is not a string literal */
	wrong_printf_argument_amount,			/**< Wrong argument amount in 'printf' call */
	wrong_printf_argument_type,				/**< Wrong argument type in 'printf' call */
	pointer_in_print,						/**< Pointer in print */
	expected_identifier_in_printid,			/**< Expected identifier in 'printid' call */
	expected_identifier_in_getid,			/**< Expected identifier in 'getid' call */

	// Environment errors
	no_main_in_program,						/**< Undefined main */
	predef_but_notdef,						/**< Undefined function */

	// Other errors
	after_type_must_be_ident = 201,
	empty_struct,
	empty_enum,
	wait_right_sq_br,
	only_functions_may_have_type_VOID,
	decl_and_def_have_diff_type,
	wrong_param_list,
	expected_semi_after_decl,
	typedef_requires_a_name,
	func_decl_req_params,
	repeated_decl,
	ident_is_not_declared,
	not_const_int_expr,
	redefinition_of_main,
	aster_before_func,
	aster_with_row,
	wrong_func_as_arg,
	no_right_br_in_arg_func,
	par_type_void_with_nofun,
	ident_in_declarator,
	array_before_func,
	wait_definition,
	wait_declarator,
	two_idents_for_1_declarer,
	function_has_no_body,
	wrong_struct,
	pnt_before_array,
	array_size_must_be_int,
	no_semicolon_in_struct,
	no_comma_in_enum,
	wait_ident_after_semicolon_in_struct,
	wait_ident_after_comma_in_enum,
	empty_init,
	ident_not_type,
	not_decl,

	empty_bound_without_init,

	// Tree testing errors
	node_unexpected,

	// Codegen errors
	tables_cannot_be_compressed,
<<<<<<< HEAD
	wrong_init_in_actparam,
=======
	array_borders_cannot_be_static_dynamic,
	such_array_is_not_supported,
	too_many_arguments
>>>>>>> 3bc87620
} error_t;

/** Warnings codes */
typedef enum WARNING
{
	too_long_int,
	variable_deviation,
} warning_t;


/**
 *	Emit an error for some problem
 *
 *	@param	io			Universal io
 *	@param	num			Error number
 */
void error(const universal_io *const io, error_t num, ...);

/**
 *	Emit a warning for some problem
 *
 *	@param	io			Universal io
 *	@param	num			Warning number
 */
void warning(const universal_io *const io, warning_t num, ...);


/**
 *	Emit an error (embedded version)
 *
 *	@param	io			Universal io
 *	@param	num			Error number
 *	@param	args		Variable list
 */
void verror(const universal_io *const io, const error_t num, va_list args);

/**
 *	Emit a warning (embedded version)
 *
 *	@param	io			Universal io
 *	@param	num			Warning number
 *	@param	args		Variable list
 */
void vwarning(const universal_io *const io, const warning_t num, va_list args);


/**
 *	Emit an error by number
 *
 *	@param	num			Error number
 */
void system_error(error_t num, ...);

/**
 *	Emit a warning by number
 *
 *	@param	num			Warning number
 */
void system_warning(warning_t num, ...);


/**
 *	Emit an error message
 *
 *	@param	msg			Error message
 */
void error_msg(const char *const msg);

/**
 *	Emit a warning message
 *
 *	@param	msg			Warning message
 */
void warning_msg(const char *const msg);

#ifdef __cplusplus
} /* extern "C" */
#endif<|MERGE_RESOLUTION|>--- conflicted
+++ resolved
@@ -145,13 +145,10 @@
 
 	// Codegen errors
 	tables_cannot_be_compressed,
-<<<<<<< HEAD
 	wrong_init_in_actparam,
-=======
 	array_borders_cannot_be_static_dynamic,
 	such_array_is_not_supported,
 	too_many_arguments
->>>>>>> 3bc87620
 } error_t;
 
 /** Warnings codes */
