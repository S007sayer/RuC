//
//  mip16gen.c
//
//  Created by Andrey Terekhov on 16/12/18.
//  Copyright (c) 2018 Andrey Terekhov. All rights reserved.
//
#include <stdlib.h>
#include <string.h>
#include "global_vars.h"

// запросы
#define BREG   1     // загрузить в breg
#define BREGF  2     // запрос на левый операнд,     могут ответить
    // CONST, тогда делать ничего не надо,           могут ответить
    // AMEM, тогда надо загрузить в breg,            могут ответить
    // AREG, если areg - сохраняемый регистр, то ничего не делать, иначе в breg
    // В качестве левого операнда могут использоваться только сохраняемые регистры,
    // в том числе и те, которые применяются для адресации, то есть при этом запросе
    // структура должна адресоваться от breg
#define BF     3     // свободный запрос на правый операнд
#define BCF    4     // goto на метку elselab по false
#define BCT    5     // goto на метку elselab по true
#define BV     6     // значение не нужно

// ответы
#define AREG  1      // in areg register number
#define AMEM  2      // in adispl and areg address
#define CONST 3      // in num int or char const

#define DISPL0 80

int mbox, breg, elselab;
int manst, adispl, areg, idp;
int labnum = 1, stringnum = 1, elselab, flagBC, identref, structdispl;
int log_real = 2;
int flag_jump_end_cycle = 0;
int flag_cond_cycle = 0; // 0 - ничего, 1 - посчитать условия и записать регистр, 2 - условие уже в регистре breg
int cond_cycle_end_manst = 0;
int cond_cycle_end_manst_left = 0;
int cond_cycle_end_left_reg = 0;
// унарные операции LNOT, LOGNOT, -, ++, --, TIdenttoval(*), TIdenttoaddr(&)
// LNOT nor rd, rs, d0    LOGNOT slti rt, rs, 1   - sub rd, d0, rt
// *  lw rt, displ(rs) или сразу 0(areg)   & addi rt, areg, adispl или сразу areg
// ++ lw rt, adispl(areg) addi rt, rt, 1 sw rt, adispl(areg)
extern void error(int err);
extern int szof(int);
extern int alignm(int);

int globinit = -8000, heap = 268435456; // 0x100010000 - нижняя граница динамической памяти
int indexcheck = 0;

int pc = 32, d0 = 0, at = 1, v0 = 2,  v1 = 3,  a0 = 4,   a1 = 5, a2 = 6, a3 = 7,
                            fv0 = 34, fv1 =35, fa0 = 42, fa1 = 43,
    t0 = 8, t1 = 9, t2 = 10, t9 = 25, s0 = 16, s7 = 23, gp = 28, stp = 29, fp = 30, ra =  31,
   ft0 = 36, ft1 = 37,                fs0 = 44;  // opnd = 43;

char *mcodes[] =
{/* 0 */ "bgez", "bltz", "j", "jal", "beq", "bne", "blez", "bgtz", "addi", "addiu",
/* 10 */ "slti", "sltiu", "andi", "ori", "xori", "lui", "mfhi", "", "mflo", "",
/* 20 */ "", "", "", "", "", "li", "div", "", "mul", "",
/* 30 */ "", "", "lb", "", "", "lw", "", "", "", "",
/* 40 */ "sb", "", "", "sw", "lhu", "sh", "", "", "", "",
/* 50 */ "", "", "", "", "", "", "", "", "", "",
/* 60 */ "sll", "", "srl", "sra", "sllv", "", "srlv", "srav", "jr", "jalr",
/* 70 */ "", "", "", "", "", "", "", "", "", "",
/* 80 */ "bge", "blt", "ble", "bgt", "", "", "", "", "", "",
/* 90 */ "", "", "add", "addu", "sub", "subu", "and", "or", "xor", "nor",
/*100 */ "", "", "slt", "sltu", "", "", "", "", "", "",
/*110 */ "add.s", "sub.s", "mul.s", "div.s", "abs.s", "neg.s", "", "", "", "",
/*120 */ "li.s", "li.d", "", "", "", "lwc1", "swc1", "mtc1", "bc1t", "bc1f",
/*130 */ "c.seq.s", "c.lt.s", "c.le.s", "cvt.s.w"
};

char *regs[] =
{/* 0 */ "$0",  "$at", "$v0", "$v1", "$a0", "$a1", "$a2", "$a3", "$t0", "$t1",
/* 10 */ "$t2", "$t3", "$t4", "$t5", "$t6", "$t7", "$s0", "$s1", "$s2", "$s3",
/* 20 */ "$s4", "$s5", "$s6", "$s7", "$t8", "$t9", "$k0", "$k1", "$gp", "$sp",
/* 30 */ "$fp", "$ra", "pc", "",
/* 34 */ "$f0", "$f2", "$f4", "$f6", "$f8", "$f10", "$f12", "$f14", "$f16", "$f18",
/* 44 */ "$f20", "$f22", "$f24", "$f26", "$f28", "$f30"
};

int savereg(int r)
{
    return  (r >= 16 && r <= 23) || (r >= 44 && r <= 49);
}
int tregs[] =
{
    8, 9, 10, 11, 12, 13, 14, 15, 24, 25
};

int sregs[] =
{
    16, 17, 18, 19, 20, 21, 22, 23, 30
};

int isregs(int r)
{
    return r >= 16 && r <= 23;
}

int isregsf(int r)
{
    return r >= 44 && r <= 49;
}

#define too_many_sregs    1
#define too_many_sregsf   2
#define too_many_params   3
#define dim_greater_5     4
#define wrong_index       5
#define memory_overflow   6
#define wrong_number_of_elems 7

void merror(int type)
{
    switch (type)
    {
        case too_many_sregs:
            printf("кончились регистры s0-s7\n");
            break;
        case too_many_sregsf:
            printf("кончились регистры fs0-fs5\n");
            break;
        case too_many_params:
            printf("пока количество параметров ограничено 4\n");
            break;
        case dim_greater_5:
            printf("в РуСи размерность массивов не может быть больше 5\n");
            break;
        case wrong_index:
            printf("индекс массива меньше 0 или больше N-1\n");
            break;
        case memory_overflow:
            printf("исчерпание памяти\n");
            break;
        case wrong_number_of_elems:
            printf("граница массива не может быть отрицательной\n");
            break;
            
        default:
            break;
    }
}

int nextreg = 16, nextregf = 44;

int getreg()
{
    if (nextreg == 24)
        merror(too_many_sregs);
    return nextreg++;
}

int getregf()
{
    if (nextregf == 50)
        merror(too_many_sregsf);
    return nextregf++;
}


void freereg(int r)
{
    nextreg--;
}

void freeregf(int r)
{
    nextregf--;
}

void tocodeR(int op, int rd, int rs, int rt)   // add rd, rs, rt
{
    printf("\t%s %s, %s, %s\n", mcodes[op], regs[rd], regs[rs], regs[rt]);
    fprintf(output, "\t%s %s, %s, %s\n", mcodes[op], regs[rd], regs[rs], regs[rt]);
}

void tocodeI(int op, int rt, int rs, int imm)  // addi rt, rs, imm   slti rt, rs, imm
{
    printf("\t%s %s, %s, %i\n", mcodes[op], regs[rt], regs[rs], imm);
    fprintf(output, "\t%s %s, %s, %i\n", mcodes[op], regs[rt], regs[rs], imm);
}

void tocodeB(int op, int rt, int displ, int rs)  // lw rt, displ(rs)  sw rt, displ(rs)
{
    printf("\t%s %s, %i(%s)\n", mcodes[op], regs[rt], displ, regs[rs]);
    fprintf(output, "\t%s %s, %i(%s)\n", mcodes[op], regs[rt], displ, regs[rs]);
}

void tocodeLI(int op, int rt, int imm)  // lui rt, imm,   li rt, imm(32)
{
    printf("\t%s %s, %i\n", mcodes[op], regs[rt], imm);
    fprintf(output, "\t%s %s, %i\n", mcodes[op], regs[rt], imm);
}

void tocodeLI_S(int op, int rt, double imm)  // li_s rt, imm
{
    printf("\t%s %s, %f\n", mcodes[op], regs[rt], imm);
    fprintf(output, "\t%s %s, %f\n", mcodes[op], regs[rt], imm);
}

void tocodemove(int rd, int rs)  // move rd, rs
{
    if (rd >= 34)
    {
        printf("\tmov.s %s, %s\n", regs[rd], regs[rs]);
        fprintf(output, "\tmov.s %s, %s\n", regs[rd], regs[rs]);
    }
    else
    {
        printf("\tmove %s, %s\n", regs[rd], regs[rs]);
        fprintf(output, "\tmove %s, %s\n", regs[rd], regs[rs]);
    }
}

void tocodeSLR(int op, int rd, int rt, int shamt)  // sll rd, rt, shamt    srl sra
{
    printf("\t%s %s, %s, %i\n", mcodes[op], regs[rd], regs[rt], shamt);
    fprintf(output, "\t%s %s, %s, %i\n", mcodes[op], regs[rd], regs[rt], shamt);
}

void tocodeJ(int op, char type[], int label)  // j label   jal label
{
    if (label == -1)
    {
        printf("\t%s %s\n\tnop\n", mcodes[op], type);
        fprintf(output, "\t%s %s\n\tnop\n", mcodes[op], type);
    }
    else
    {
        printf("\t%s %s%i\n\tnop\n", mcodes[op], type, label);
        fprintf(output, "\t%s %s%i\n\tnop\n", mcodes[op], type, label);
    }
}

void tocodeJR(int op, int rs)   // jr rs    jalr rs
{
    printf("\t%s %s\n\tnop\n", mcodes[op], regs[rs]);
    fprintf(output, "\t%s %s\n\tnop\n", mcodes[op], regs[rs]);
}

void tocodeJC(int op, int rs, char type[], int label)  // bltz rs, label    bgez blez bgtz
{
    printf("\t%s %s, %s%i\n", mcodes[op], regs[rs], type, label);
    fprintf(output, "\t%s %s, %s%i\n", mcodes[op], regs[rs], type, label);
}

void tocodeJCimm(int op, int rs, int imm)  // bltz rs, imm    bgez blez bgtz
{
    printf("\t%s %s, %i\n", mcodes[op], regs[rs], imm);
    fprintf(output, "\t%s %s, %i\n", mcodes[op], regs[rs], imm);
}

void tocodeJEQ(int op, int rs, int rt, char type[], int label)  // beq rs, rt, label   bne
{
    printf("\t%s %s, %s, %s%i\n", mcodes[op], regs[rs], regs[rt], type, label);
    fprintf(output, "\t%s %s, %s, %s%i\n", mcodes[op], regs[rs], regs[rt], type, label);
}

void tocodeJEQimm(int op, int rs, int rt, int imm)  // beq rs, rt, imm   bne
{
    printf("\t%s %s, %s, %i\n", mcodes[op], regs[rs], regs[rt], imm);
    fprintf(output, "\t%s %s, %s, %i\n", mcodes[op], regs[rs], regs[rt], imm);
}

void tocodeL(char type[], int label)     // label
{
    if (label == -1)
    {
        printf("%s:\n", type);
        fprintf(output, "%s:\n", type);
    }
    else
    {
        printf("%s%i:\n", type, label);
        fprintf(output, "%s%i:\n", type, label);
    }
}

void tocodeD(int op, int rs, int rt)  // div rs, rt  частное в lo, остаток в hi
{
    printf("\t%s %s, %s\n", mcodes[op], regs[rs], regs[rt]);
    fprintf(output, "\t%s %s, %s\n", mcodes[op], regs[rs], regs[rt]);
}

void tocodeMF(int op, int rs)  // mfhi rs = lo, mflo
{
    printf("\t%s %s\n", mcodes[op], regs[rs]);
    fprintf(output, "\t%s %s\n", mcodes[op], regs[rs]);
}

void tocodeMOVE(int op, int rs, int rt)
{
    printf("\t%s %s, %s\n", mcodes[op], regs[rs], regs[rt]);
    fprintf(output, "\t%s %s, %s\n", mcodes[op], regs[rs], regs[rt]);
}

void tocodeCondF(int op, int rs, int rt)
{
    printf("\t%s %s, %s\n", mcodes[op], regs[rs], regs[rt]);
    fprintf(output, "\t%s %s, %s\n", mcodes[op], regs[rs], regs[rt]);
}

void tocodeCondFlagF(int op, char type[], int label) // это tocodeJ  ???
{
    printf("\t%s %s%i\n", mcodes[op], type, label);
    fprintf(output, "\t%s %s%i\n", mcodes[op], type, label);
}


void Struct_init_gen(int t, int ld, int lr);
void MExpr_gen();

void mdsp(int displ)
{                                   // displ пришло из extdecl
    // мои глоб переменные начинаются с globinit (сейчас - -8000
    // 5 слов с glodinit вправо занимает bounds
    // 5 слов с globinit-20 занимает stackC0, затем с globinit-40 идет stacki
    // со смещением globinit-60 сидит heap
    // со смещением globinit-64 сидит память для печати регистрового float
    // со смещением globinit-68 сидит память для печати регистрового int

    manst = AMEM;
    if (displ < 0)
    {
        areg = gp;
        adispl = globinit + 8 - displ;
    }
    else
    {
        areg = stp;
        adispl = displ + DISPL0;
    }
}

void MPrimary();

void MASSExpr(int c, int leftanst, int leftdispl, int leftreg)
{
    // слева переменная в регистре (leftanst и leftreg) или в памяти (leftanst, leftdispl, leftreg),  num, areg, masnst - правый операнд
    // справа константа (только для int) или регистр (AREG, areg), но не память
    
    
    // отдельно рассматриваем вещественные числа, CONST не м.б. операндом
    // чистые присваивания реализуются прямо в UNOP и в BINOP
    // не чистое присваивание (с операцией)
    if ((c > ASSR && c <= DIVASSR) || (c > ASSATR && c <= DIVASSATR))
    {
        int rez = mbox <= 2 ? breg : ft0;
        if (leftanst == AMEM)
        {
            tocodeB(lwc1, ft1, leftdispl, leftreg);   // исходное значение
        
            if (c == PLUSASSR || c == PLUSASSATR)
                tocodeR(add_s, rez, ft1, areg);
            else if (c == MINUSASSR || c == MINUSASSATR)
                tocodeR(sub_s, rez, ft1, areg);
            else if (c == MULTASSR || c == MULTASSATR)
                tocodeR(mul_s, rez, ft1, areg);
            else if (c == DIVASSR || c == DIVASSATR)
                tocodeR(div_s, rez, ft1, areg);
            
            tocodeB(swc1, areg = rez, leftdispl, leftreg);
        }
        else
        {
            // leftanst == AREG
            if (c == PLUSASSR || c == PLUSASSATR)
                tocodeR(add_s, leftreg, leftreg, areg);
            else if (c == MINUSASSR || c == MINUSASSATR)
                tocodeR(sub_s, leftreg, leftreg, areg);
            else if (c == MULTASSR || c == MULTASSATR)
                tocodeR(mul_s, leftreg, leftreg, areg);
            else if (c == DIVASSR || c == DIVASSATR)
                tocodeR(div_s, leftreg, leftreg, areg);
            
            if (mbox == BREG && breg != leftreg)
                tocodemove(breg, leftreg);
            areg = leftreg; // ответ есть и в breg, и в leftreg, leftreg лучше
        }
        manst = AREG;
    }
    else
    // здесь уже не вещественные числа
    {
        int flag = 0, opnd;
        int rez = leftanst == AREG ? leftreg : mbox <= 2 ? breg : t0;
        
        if( leftanst == AMEM)
            tocodeB( /*type == LCHAR ? lb : */ lw, opnd = t1, leftdispl, leftreg);
        else
            opnd = leftreg;
        
        if (manst == CONST)
        {
            if (c == SHLASS || c == SHLASSAT)
                tocodeSLR(sll, rez, opnd, num);
            else if (c == SHRASS || c == SHRASSAT)
                tocodeSLR(sra, rez, opnd, num);
            else if (c == ANDASS ||c == ANDASSAT)
                tocodeI(andi, rez, opnd, num);
            else if (c == ORASS || c == ORASSAT)
                tocodeI(ori, rez, opnd, num);
            else if (c == EXORASS || c == EXORASSAT)
                tocodeI(xori, rez, opnd, num);
            else if (c == PLUSASS || c == PLUSASSAT)
                tocodeI(addi, rez, opnd, num);
            else if (c == MINUSASS || c == MINUSASSAT)
                tocodeI(addi, rez, opnd, -num);
            else if (c == MULTASS ||c == MULTASSAT ||
                     c == DIVASS  || c == DIVASSAT ||
                     c == REMASS  || c == REMASSAT)
            {
                tocodeI(addi, t9, d0, num);
                flag = 1;
            }
        }
        
        if (manst == AREG || flag)
        {         // здесь второй операнд - это регистр areg или t9
            int aregt9 = flag == 1 ? t9 : areg;
            if (c == SHLASS || c == SHLASSAT)
                tocodeR(sllv, rez, opnd, areg);
            else if (c == SHRASS || c == SHRASSAT)
                tocodeSLR(srav, rez, opnd, areg);
            else if (c == ANDASS ||c == ANDASSAT)
                tocodeR(and, rez, opnd, areg);
            else if (c == ORASS || c == ORASSAT)
                tocodeR(or, rez, opnd, areg);
            else if (c == EXORASS || c == EXORASSAT)
                tocodeR(xor, rez, opnd, areg);
            else if (c == PLUSASS || c == PLUSASSAT)
                tocodeR(add, rez, opnd, areg);
            else if (c == MINUSASS || c == MINUSASSAT)
                tocodeR(sub, rez, opnd, areg);
            else if (c == MULTASS || c == MULTASSAT)
                tocodeR(mul, rez, opnd, aregt9);
            else if (c == DIVASS || c == DIVASSAT)
            {
                tocodeD(divc, opnd, aregt9);
                tocodeMF(mflo, rez);
            }
            else if (c == REMASS || c == REMASSAT)
            {
                tocodeD(divc, opnd, aregt9);
                tocodeMF(mfhi, rez);
            }
        }
 
        areg = rez;
    if (leftanst == AREG)
    {
        if (mbox <= 2 && leftreg != breg)
            tocodemove(areg = breg, leftreg);
    }
    else   //  if (leftanst == AMEM)
        tocodeB(/* type == LCHAR ? sb : */ sw, rez, leftdispl, leftreg);

    manst = AREG;
    }
}

int structcopy(int type, int ldi, int lreg, int rdi, int rreg)
{
    int n = modetab[type+2], i, t, al, strdi = 0;
    for (i = 0; i < n; i += 2)
    {
        t = modetab[type + 3 + i];
        al = alignm(t);
        ldi += strdi;
        rdi += strdi;
        if (ldi < 0)
            ldi += abs(ldi%al);
        else
            ldi = (ldi+al-1)/al*al;
        
        if (rdi < 0)
            rdi += abs(rdi%al);
        else
            rdi = (rdi+al-1)/al*al;

        if (modetab[t] == MSTRUCT)
            strdi = structcopy(t, ldi, lreg, rdi, rreg);
        else if (t == LINT || (t > 0 && modetab[t] == MPOINT))
        {
            tocodeB(lw, t0, rdi, rreg);
            tocodeB(sw, t0, ldi, lreg);
            strdi += 4;
        }
        else if (t == LCHAR)
        {
            tocodeB(lhu, t0, rdi, rreg);
            tocodeB(sh,  t0, ldi, lreg);
            strdi += 2;
        }
        else if (t == LFLOAT)
        {
            tocodeB(lwc1, ft0, rdi, rreg);
            tocodeB(swc1, ft0, ldi, lreg);
            strdi += 4;
        }
    }
    return strdi;
}

void MBin_operation(int c)      // бинарная операция (два вычислимых операнда)
{
    int oldbox = mbox, oldreg = breg, oldelselab = elselab;
    int leftanst, leftdispl, leftreg, leftnum, rightanst;
    int rez, lopnd, ropnd, flagreal = 2, flagreg = 0;
//    printf("bin form tc= %i mbox= %i manst= %i\n", tc, mbox, manst);
    switch (c)
    {
            case TArassn:
            case TArassni:
            case TArassnc:
        {
            int dim = tree[tc++];
            mbox = BREG;
            leftreg = breg = getreg();
            MExpr_gen();
            breg = a1;
            MExpr_gen();
            tocodemove(a0, leftreg);
            tocodeI(addi, a2, d0, dim);
            if (c == TArassn)
                tocodeJ(jal, "ARASSN", -1);
            else if (c == TArassni)
                    tocodeJ(jal, "ARASSNI", -1);
            else
                tocodeJ(jal, "ARASSNC", -1);
            freereg(leftreg);
            return;
        }

        case COPY00:
        {
            int leftdispl, leftreg;
            mdsp(tree[tc++]);
            leftdispl = adispl;
            leftreg = areg;
            mdsp(tree[tc++]);
            structcopy(tree[tc++], leftdispl, leftreg, adispl, areg);
            return;
        }
            
        case COPY01:
        {
            int type;
            mdsp(tree[tc++]);
            type = tree[tc++];
            tc += 2;           // IDENT
            structdispl = 0;
            Struct_init_gen(type, adispl, areg);
            mbox = oldbox;
            breg = oldreg;
            return;
        }
        case COPY10:
        {
            breg = getreg();
            int rdi, rreg, type;
            mdsp(tree[tc++]);
            rdi = adispl;
            rreg = areg;
            type = tree[tc++];
            mbox = BREGF;
            MExpr_gen();
            structcopy(type, adispl, areg, rdi, rreg);
            mbox = oldbox;
            breg = oldreg;
            freereg(breg);
            return;
        }

        case COPY11:
        {
            int type = tree[tc++];
            int oldbox = mbox, oldreg = breg;
            int flag = 0;
            int rez = mbox == BREGF ? breg : (flag = 1, getreg());
            int leftdispl, leftreg;
            mbox = BREGF;
            leftreg = breg = rez;
            MExpr_gen();
            leftdispl = adispl;
            structdispl = 0;
            Struct_init_gen(type, leftdispl, leftreg);
            mbox = oldbox;
            breg = oldreg;
            if (flag)
                freereg(rez);
            return;
        }
    }

    switch (c)
    {             // простые операции с присваиванием (левый операнд идент или выборка)
        case ASS: // но теперь IDENT тоже операнд, а у этих операций нет операнда
        case ASSR:
        case REMASS:
        case SHLASS:
        case SHRASS:
        case ANDASS:
        case EXORASS:
        case ORASS:
            
        case PLUSASS:
        case MINUSASS:
        case MULTASS:
        case DIVASS:
            
        case PLUSASSR:
        case MINUSASSR:
        case MULTASSR:
        case DIVASSR:
            
        {
            int idp = tree[tc+1], rareg, type;
            tc +=2;
            if (tree[tc-2] == TIdent) // здесь может быть только TIDENT или SELECT
            {
                if (identab[idp] < 0) // только идент может быть регистровой переменной
                {
                    rareg = breg = identab[idp+3];
                    if (c == ASS || c == ASSR)
                    {
                        mbox = BREG;
                        MExpr_gen();                       // правый операнд
                        mbox = oldbox, breg = oldreg, elselab = oldelselab;
                        if (mbox == BREG && breg != rareg)
                            tocodemove(breg, rareg);
                        areg = rareg;
                        manst = AREG;
                        return;
                    }
                    else     // другие операции с присваиванием
                    {
                        mbox = BF;
                        MExpr_gen();              // правый операнд
                        mbox = oldbox, breg = oldreg, elselab = oldelselab;
                        MASSExpr(c, AREG, 0, rareg);
                        return;
                    }
                }
                mdsp(identab[idp+3]);
            }
            else   // TSelect
            {
                mdsp(idp);
                type = tree[tc++];
            }
            leftdispl = adispl; leftreg = areg;
            if (c == ASS || c == ASSR)
            {
               if (mbox > 2)
                   mbox = BF;
               MExpr_gen();                       // правый операнд
               rareg = areg;
               mbox = oldbox, breg = oldreg, elselab = oldelselab;
               if (manst == CONST)
               {
                   rareg = mbox <= 2 ? breg : t0;
                   tocodeI(addi, rareg, d0, num);
               }
               tocodeB(c == ASSR ? swc1 : sw, rareg, leftdispl, leftreg);
               if (mbox == BREG /*&& manst == AREG*/ && breg != rareg)
                   tocodemove(breg, rareg);
               areg = rareg;
               manst = AREG;
               return;
            }
            else
            {
               mbox = BF;
               MExpr_gen();              // правый операнд, справа не может быть AMEM
               mbox = oldbox, breg = oldreg, elselab = oldelselab;
               MASSExpr(c, AMEM, leftdispl, leftreg);
               return;
            }
        }
    }
    switch (c)
    {
        case ASSAT:
        case ASSATR:
        {
            int rareg;
            breg = getreg();
            mbox = BREGF;
            MExpr_gen();           //  левый операнд (куда)
            leftdispl = adispl;
            leftreg = areg;
            mbox = BF;
            MExpr_gen();           // правый операнд (что)
            mbox = oldbox; breg = oldreg; elselab = oldelselab;
            rareg = areg;
            if (c == ASSAT)
            {
                if (manst == CONST)
                {
                    rareg = mbox <= 2 ? breg : t0;
                    tocodeI(addi, rareg, d0, num);
                }
                tocodeB(sw, rareg, leftdispl, leftreg);
            }
            else
                tocodeB(swc1, rareg, leftdispl, leftreg);

            if (mbox == BREG && breg != rareg)
                tocodemove(breg, rareg);

            manst = AREG;
            freereg(breg);
            return;
        }
            
        case REMASSAT:
        case SHLASSAT:
        case SHRASSAT:
        case ANDASSAT:
        case EXORASSAT:
        case ORASSAT:
            
        case PLUSASSAT:
        case MINUSASSAT:
        case MULTASSAT:
        case DIVASSAT:
            flagreal = 0;
            break;
            
        case PLUSASSATR:
        case MINUSASSATR:
        case MULTASSATR:
        case DIVASSATR:
           
            flagreal = 1;
    }

    if (flagreal < 2)
    {                         // последний кусок с присваиванием
        breg = getreg();
        mbox = BREGF;
        MExpr_gen();           //  левый операнд (куда)
        leftanst = manst;
        leftdispl = adispl;
        leftreg = areg;
        mbox = BF;
        MExpr_gen();           // правый операнд (что)
        mbox = oldbox; breg = oldreg; elselab = oldelselab;
        MASSExpr(c, leftanst, leftdispl, leftreg);
        freereg(breg);
        return;
    }

    flagBC = 1;
    if (mbox == BCF || mbox == BCT)
    {
        int thenlab = labnum++;
        if (c == LOGAND || c == LOGOR)
        {
            tc++;
            if (c == LOGAND)
            {
                if (mbox == BCF)
                    MExpr_gen();       // левое выражение
                else
                {
                    elselab = thenlab;
                    mbox = BCF;
                    MExpr_gen();
                    elselab = oldelselab;
                }
            }
            else  // LOGOR
            {
                if (mbox == BCF)
                {
                    elselab = thenlab;
                    mbox = BCT;
                    MExpr_gen();          // левое выражение
                    elselab = oldelselab;
                }
                else
                    MExpr_gen();
            }
            mbox = oldbox;
            if (tree[tc] == ADLOGAND || tree[tc] == ADLOGOR)
                tc += 2;

            MExpr_gen();           // правое выражение
        tocodeL("ELSE", thenlab);
            flagBC = 0;
            return;
        }
   
        switch (c)
        {
            case EQEQR:
            case NOTEQR:
            case LLTR:
            case LGTR:
            case LLER:
            case LGER:
                flagreal = 1;
                break;
            default:
                flagreal = 0;
        }
    
        rez = mbox <= BREGF ?  breg :
        (mbox = BREGF, flagreg = 1,
         breg = flagreal ? getregf() : getreg());
        lopnd = breg;
        if (flag_cond_cycle != 2)
        {
        	MExpr_gen();                                        // левый операнд
        	cond_cycle_end_manst_left = manst;
        }
        else
        {
        	manst = cond_cycle_end_manst_left;
        	cond_cycle_end_manst_left = 0;
        }
        if (manst == AREG)
        {
            lopnd = areg;
            if (mbox ==  BREGF)
                rez = areg;
        }
        if (flag_cond_cycle == 2 && manst == AREG)
        	lopnd = cond_cycle_end_left_reg;
        leftanst = manst;
        leftdispl = adispl;
        leftreg = areg;
        leftnum = num;

        mbox = BF;
        if (flag_cond_cycle != 2)
        {
        	MExpr_gen();                                        // правый операнд
        	if (manst == AREG && cycle_condition_calculation)
        		tocodemove(oldreg, areg);
        	cond_cycle_end_manst = manst;
        }
        else
        {
        	manst = cond_cycle_end_manst;
        	cond_cycle_end_manst = 0;
        }

        if (flagreg)
        {
            if (flagreal)
                freeregf(lopnd);
            else
                freereg(lopnd);
        }
        rightanst = manst;
        ropnd = areg;      // правый операнд может быть только регистром или константой

        mbox = oldbox; breg = oldreg; elselab = oldelselab;
    
        switch (c)
        {
            case EQEQ:
            case NOTEQ:
                if (leftanst == CONST && manst == CONST)
                {
                    tocodeI(addi, t1, d0, leftnum == num ? 1 : 0);
                    tocodeJC( mbox == BCF ? blez : bgtz, t1, "ELSE", elselab);
                    flagBC = 0;
                    return;
                }
                if (leftanst == CONST && manst == AREG)
                    tocodeI(addi, lopnd, d0, leftnum);
                else if (leftanst == AREG && manst == CONST)
                    tocodeI(addi, lopnd, d0, num);
                
                // leftanst == AREG && anst == AREG
                if (c == EQEQ)
                    tocodeJEQ(mbox == BCF ? bne : beq, lopnd, ropnd, "ELSE", elselab);
                else
                    tocodeJEQ(mbox == BCF ? beq : bne, lopnd, ropnd, "ELSE", elselab);
                flagBC = 0;
                return;
                
            case EQEQR:
            case NOTEQR:
                if (c == EQEQR)
                {
                	tocodeCondF(c_seq_s, lopnd, ropnd);
                	tocodeCondFlagF(mbox == BCF ? bc1f : bc1t, "ELSE", elselab);
                }
                else
                {
                	tocodeCondF(c_seq_s, lopnd, ropnd);
                	tocodeCondFlagF(mbox ==BCF ? bc1t : bc1f, "ELSE", elselab);
                }
                flagBC = 0;
                return;
                
            case LLT:
            case LGT:
            case LLE:
            case LGE:
                if (leftanst == CONST && manst == CONST)
                {
                    tocodeI(addi, t1, d0,
                            c == LLT ? leftnum < num ? 1 : 0 :
                            c == LGT ? leftnum > num ? 1 : 0 :
                            c == LLE ? leftnum <= num ? 1 : 0 :
                                       leftnum >= num ? 1 : 0);
                    tocodeJC(mbox == BCF ? blez : bgtz, t1, "ELSE", elselab);
                    flagBC = 0;
                    return;
                }
                if (leftanst == CONST && manst == AREG)
                {
                	if (flag_cond_cycle == 0)
                		tocodeI(addi, t1, ropnd, -leftnum);
                	else if (flag_cond_cycle == 1)
                		tocodeI(addi, cond_cycle_end_left_reg = lopnd = breg, d0, num);
                	else
                		lopnd = breg;

                    if (flag_jump_end_cycle == 0)
                    {
						if (c == LLT)
						{
							if (flag_cond_cycle)
								tocodeJEQ(ble, ropnd, lopnd, "ELSE", elselab);
							else
								tocodeJC(mbox == BCF ? blez : bgtz, t1, "ELSE", elselab);
						}
						else if (c == LGT)
						{
							if (flag_cond_cycle)
								tocodeJEQ(bge, ropnd, lopnd, "ELSE", elselab);
							else
								tocodeJC(mbox == BCF ? bgez : bltz, t1, "ELSE", elselab);
						}
						else if (c == LLE)
						{
							if (flag_cond_cycle)
								tocodeJEQ(blt, ropnd, lopnd, "ELSE", elselab);
							else
								tocodeJC(mbox == BCF ? bltz : bgez, t1, "ELSE", elselab);
						}
						else
							if (flag_cond_cycle)
								tocodeJEQ(bgt, ropnd, lopnd, "ELSE", elselab);
							else
								tocodeJC(mbox == BCF ? bgtz : blez, t1, "ELSE", elselab);
                    }
                    else if (flag_jump_end_cycle == 1)
                    {
    					if (c == LLT)
    					{
							if (flag_cond_cycle)
								tocodeJEQ(bne, ropnd, lopnd, "BEGLOOP", adcont);
							else
								tocodeJC(bgtz, t1, "BEGLOOP", adcont);
    					}
						else if (c == LGT)
						{
							if (flag_cond_cycle)
								tocodeJEQ(bne, ropnd, lopnd, "BEGLOOP", adcont);
							else
								tocodeJC(bltz, t1, "BEGLOOP", adcont);
						}
						else if (c == LLE)
						{
							if (flag_cond_cycle)
								tocodeJEQ(bge, ropnd, lopnd, "BEGLOOP", adcont);
							else
								tocodeJC(bgez, t1, "BEGLOOP", adcont);
						}
						else
						{
							if (flag_cond_cycle)
								tocodeJEQ(ble, ropnd, lopnd, "BEGLOOP", adcont);
							else
								tocodeJC(blez, t1, "BEGLOOP", adcont);
						}
                    }
                    flagBC = 0;
                    return;
                }
                
                if (leftanst == AREG && manst == CONST)
                {
                	if (flag_cond_cycle == 0)
                		tocodeI(addi, t1, lopnd, -num);
                	else if (flag_cond_cycle == 1)
                		tocodeI(addi, ropnd = breg, d0, num), cond_cycle_end_left_reg = lopnd;
                	else
                		ropnd = breg;
                }
                else
                    // leftanst == AREG && anst == AREG
                	if (!flag_cond_cycle)
                		tocodeR(sub, t1, lopnd, ropnd);
                	else
                		ropnd = breg, cond_cycle_end_left_reg = lopnd;
                	
                if (flag_jump_end_cycle == 0)
                {
					if (c == LLT)
					{
						if (flag_cond_cycle)
							tocodeJEQ(bge, lopnd, ropnd, "ELSE", elselab);
						else
							tocodeJC(mbox == BCF ? bgez : bltz, t1, "ELSE", elselab);
					}
					else if (c == LGT)
					{
						if (flag_cond_cycle)
							tocodeJEQ(ble, lopnd, ropnd, "ELSE", elselab);
						else
							tocodeJC(mbox == BCF ? blez : bgtz, t1, "ELSE", elselab);
					}
					else if (c == LLE)
					{
						if (flag_cond_cycle)
							tocodeJEQ(bgt, lopnd, ropnd, "ELSE", elselab);
						else
							tocodeJC(mbox == BCF ? bgtz : blez, t1, "ELSE", elselab);
					}
					else
					{
						if (flag_cond_cycle)
							tocodeJEQ(blt, lopnd, ropnd, "ELSE", elselab);
						else
							tocodeJC(mbox == BCF ? bltz : bgez, t1, "ELSE", elselab);
					}
                }
                else if (flag_jump_end_cycle == 1)
                {
					if (c == LLT)
					{
						if (flag_cond_cycle == 2)
							tocodeJEQ(bne, lopnd, ropnd, "BEGLOOP", adcont);
						else
							tocodeJC(bltz, t1, "BEGLOOP", adcont);
					}
					else if (c == LGT)
					{
						if (flag_cond_cycle == 2)
							tocodeJEQ(bne, lopnd, ropnd, "BEGLOOP", adcont);
						else
							tocodeJC(bgtz, t1, "BEGLOOP", adcont);
					}
					else if (c == LLE)
					{
						if (flag_cond_cycle == 2)
							tocodeJEQ(ble, lopnd, ropnd, "BEGLOOP", adcont);
						else
							tocodeJC(blez, t1, "BEGLOOP", adcont);
					}
					else
					{
						if (flag_cond_cycle == 2)
							tocodeJEQ(bge, lopnd, ropnd, "BEGLOOP", adcont);
						else
							tocodeJC(bgez, t1, "BEGLOOP", adcont);
					}
                }
                flagBC = 0;
                return;
                
            case LLTR:
            case LGTR:
            case LLER:
            case LGER:
            	if (c == LLTR)
            	{
                    tocodeCondF(c_lt_s, lopnd, ropnd);
                    tocodeCondFlagF(mbox == BCF ? bc1f : bc1t, "ELSE", elselab);
                }
                else if (c == LGTR)
                {
                    tocodeCondF(c_le_s, lopnd, ropnd);
                    tocodeCondFlagF(mbox == BCF ? bc1t : bc1f, "ELSE", elselab);
                }
                else if (c == LLER)
                {
                    tocodeCondF(c_le_s, lopnd, ropnd);
                    tocodeCondFlagF(mbox == BCF ? bc1f : bc1t, "ELSE", elselab);
                }
                else
                {
                    tocodeCondF(c_lt_s, lopnd, ropnd);
                    tocodeCondFlagF(mbox == BCF ? bc1t : bc1f, "ELSE", elselab);
                }
                flagBC = 0;
                return;
        }
    }             // конец mbox == ВС
    
    switch (c)
    {
        case EQEQR:
        case NOTEQR:
        case LLTR:
        case LGTR:
        case LLER:
        case LGER:
        case LPLUSR:
        case LMINUSR:
        case LMULTR:
        case LDIVR:
            flagreal = 1;
            break;
        default:
            flagreal = 0;
    }

    rez = mbox <= BREGF ?  breg :
    (mbox = BREGF, flagreg = 1,
     breg = flagreal ? getregf() : getreg());
    
    if (c == LOGAND || c == LOGOR)
    {
        int oldbox = mbox, oldelselab = elselab;
        tc++;
        elselab = labnum++;
        if (c == LOGAND)
        {
            tocodeI(addi, rez, d0, 0);
            mbox = BCF;
            MExpr_gen();
            if (tree[tc] == ADLOGAND || tree[tc] == ADLOGOR)
                tc += 2;
            MExpr_gen();
            tocodeI(addi, rez, d0, 1);
        }
        else        //  if (c == LOGOR)
        {
            tocodeI(addi, rez, d0, 1);
            mbox = BCT;
            MExpr_gen();
            if (tree[tc] == ADLOGAND || tree[tc] == ADLOGOR)
                tc += 2;
            MExpr_gen();
            tocodeI(addi, rez, d0, 0);
        }
        tocodeL("ELSE", elselab);
        if (flagreg)
            freereg(rez);
        mbox = oldbox; elselab = oldelselab;
        manst = AREG;
        areg = rez;
        return;
    }
    
    lopnd = breg;
    MExpr_gen();                                        // левый операнд
    if (manst == AREG)
    {
        lopnd = areg;
        if (mbox ==  BREGF)
            rez = breg;
    }
    leftanst = manst;
    leftdispl = adispl;
    leftreg = areg;
    leftnum = num;

    mbox = BF;
    MExpr_gen();                                        // правый операнд
    
    if (flagreg)
    {
        if (flagreal)
            freeregf(lopnd);
        else
            freereg(lopnd);
    }
    rightanst = manst;
    ropnd = areg;      // правый операнд может быть только регистром или константой

    mbox = oldbox; breg = oldreg; elselab = oldelselab;

    manst = AREG;
    areg = rez;
    if (leftanst == CONST && rightanst == CONST)
    {
        switch (c)
        {
            case LREM:
                num = leftnum % num;
                break;
            case LSHL:
                num = leftnum << num;
                break;
            case LSHR:
                num = leftnum >> num;
                break;
            case LAND:
                num = leftnum & num;
                break;
            case LEXOR:
                num = leftnum ^ num;
                break;
            case LOR:
                num = leftnum | num;
                break;
            case LPLUS:
                num += leftnum;
                break;
            case LMINUS:
                num = leftnum - num;
                break;
            case LMULT:
                num *= leftnum;
                break;
            case LDIV:
                num = leftnum / num;
                break;
            case EQEQ:
                num = leftnum == num;
                break;
            case NOTEQ:
                num = leftnum != num;
                break;
            case LLT:
                num = leftnum < num;
                break;
            case LGT:
                num = leftnum > num;
                break;
            case LLE:
                num = leftnum <= num;
                break;
            case LGE:
                num = leftnum >= num;
                break;
        }
      
        if (abs(num) < 32768)
            if (mbox == BREG)
                tocodeI(addi, rez, d0, num);
            else
                manst = CONST;
        else
            tocodeLI(li, rez, num);
        return;
    }
    
    if (leftanst == CONST && rightanst == AREG)
    {
        switch (c)
        {
            case LREM:
                tocodeI(addi, t1, d0, leftnum);
                tocodeD(divc, t1, ropnd);
                tocodeMF(mfhi, rez);
                return;
            case LAND:
                tocodeI(andi, rez, ropnd, leftnum);
                return;
            case LEXOR:
                tocodeI(xori, rez, ropnd, leftnum);
                return;
            case LOR:
                tocodeI(ori, rez, ropnd, leftnum);
                return;
            case LPLUS:
                tocodeI(addi, rez, ropnd, leftnum);
                return;
            case LMULT:
                tocodeI(addi, t0, d0, leftnum);
                tocodeR(mul, rez, ropnd, t0);
                return;
            case LDIV:
                tocodeI(addi, t1, d0, leftnum);
                tocodeD(divc, t1, ropnd);
                tocodeMF(mflo, rez);
                return;
            case EQEQ:
                tocodeI(addi, t1, d0, leftnum);
                tocodeI(addi, rez, d0, 1);
                tocodeJEQimm(beq, ropnd, t1, 1);
                tocodeI(addi, rez, d0, 0);
                return;
            case NOTEQ:
                tocodeI(addi, t1, d0, leftnum);
                tocodeI(addi, rez, d0, 1);
                tocodeJEQimm(bne, ropnd, t1, 1);
                tocodeI(addi, rez, d0, 0);
                return;
                                       // некоммутативные команды
            case LSHL:
                tocodeI(addi, rez, d0, leftnum);
                tocodeSLR(sllv, rez, rez, ropnd);
                return;
            case LSHR:
                tocodeI(addi, rez, d0, leftnum);
                tocodeSLR(srav, rez, rez, ropnd);
                return;
            case LLT:
                tocodeI(slti, rez, ropnd, leftnum+1);
                tocodeI(xori, rez, rez, 1);
                return;
            case LGT:
                tocodeI(slti, rez, ropnd, leftnum);
                return;
            case LLE:
                tocodeI(slti, rez, ropnd, leftnum);
                tocodeI(xori, rez, rez, 1);
                return;
            case LGE:
                tocodeI(slti, rez, ropnd, leftnum+1);
                return;
            case LMINUS:
                tocodeI(addi, rez, ropnd, -leftnum);
                tocodeR(sub, rez, d0, rez);
                return;
        }
    }
    
    if (leftanst == AREG && rightanst == CONST)
    {
        switch (c)
        {
            case LREM:
                tocodeI(addi, t0, d0, num);
                tocodeD(divc, lopnd, t0);
                tocodeMF(mfhi, rez);
                return;
            case LSHL:
                tocodeSLR(sll, rez, lopnd, num);
                return;
            case LSHR:
                tocodeSLR(sra, rez, lopnd, num);
                return;
            case LAND:
                tocodeI(andi, rez, lopnd, num);
                return;
            case LEXOR:
                tocodeI(xori, rez, lopnd, num);
                return;
            case LOR:
                tocodeI(ori, rez, lopnd, num);
                return;
            case LPLUS:
                tocodeI(addi, rez, lopnd, num);
                return;
            case LMINUS:
                tocodeI(addi, rez, lopnd, -num);
                return;
            case LMULT:
                tocodeI(addi, t0, d0, num);
                tocodeR(mul, rez, lopnd, t0);
                return;
            case LDIV:
                tocodeI(addi, t0, d0, num);
                tocodeD(divc, lopnd, t0);
                tocodeMF(mflo, rez);
                return;
            case EQEQ:
                tocodeI(addi, t1, d0, num);
                tocodeI(addi, rez, d0, 1);
                tocodeJEQimm(beq, lopnd, t1, 1);
                tocodeI(addi, rez, d0, 0);
                return;
            case NOTEQ:
                tocodeI(addi, t1, d0, num);
                tocodeI(addi, rez, d0, 1);
                tocodeJEQimm(bne, lopnd, t1, 1);
                tocodeI(addi, rez, d0, 0);
                return;
            case LLT:
                tocodeI(slti, rez, lopnd, num);
                return;
            case LGT:
                tocodeI(slti, rez, lopnd, num+1);
                tocodeI(xori, rez, rez, 1);
                return;
            case LLE:
                tocodeI(slti, rez, lopnd, num+1);
                return;
            case LGE:
                tocodeI(slti, rez, lopnd, num);
                tocodeI(xori, rez, rez, 1);
                return;
        }
    }
    
    if (leftanst == AREG && rightanst == AREG)
    {
        switch (c)
        {
            case LREM:
                tocodeD(divc, lopnd, ropnd);
                tocodeMF(mfhi, rez);
                return;
            case LSHL:
                tocodeR(sllv, rez, lopnd, ropnd);
                return;
            case LSHR:
                tocodeR(srav, rez, lopnd, ropnd);
                return;
            case LAND:
                tocodeR(and, rez, lopnd, ropnd);
                return;
            case LEXOR:
                tocodeR(xor, rez, lopnd, ropnd);
                return;
            case LOR:
                tocodeR(or, rez, lopnd, ropnd);
                return;
            case LPLUS:
                tocodeR(add, rez, lopnd, ropnd);
                return;
            case LPLUSR:
                tocodeR(add_s, rez, lopnd, ropnd);
                return;
            case LMINUS:
                tocodeR(sub, rez, lopnd, ropnd);
                return;
            case LMINUSR:
                tocodeR(sub_s, rez, lopnd, ropnd);
                return;
            case LMULT:
                tocodeR(mul, rez, lopnd, ropnd);
                return;
            case LMULTR:
            	tocodeR(mul_s, rez, lopnd, ropnd);
                return;
            case LDIV:
                tocodeD(divc, lopnd, ropnd);
                tocodeMF(mflo, rez);
                return;
            case LDIVR:
            	tocodeR(div_s, rez, lopnd, ropnd);
                return;
                
            case EQEQ:
                tocodeI(addi, rez, d0, 1);
                tocodeJEQimm(beq, lopnd, ropnd, 1);
                tocodeI(addi, rez, d0, 0);
                return;
            case EQEQR:
            	tocodeCondF(c_seq_s, lopnd, ropnd);
            	log_real = 1;
            	break;
            case NOTEQ:
                tocodeI(addi, rez, d0, 1);
                tocodeJEQimm(bne, lopnd, ropnd, 1);
                tocodeI(addi, rez, d0, 0);
                return;
            case NOTEQR:
            	tocodeCondF(c_seq_s, lopnd, ropnd);
            	log_real = 0;
            	break;
            case LLT:
                tocodeR(slt, rez, lopnd, ropnd);
                return;
            case LLTR:
            	tocodeCondF(c_lt_s, lopnd, ropnd);
            	log_real = 1;
            	break;
            case LGT:
                tocodeR(slt, rez, ropnd, lopnd);
                return;
            case LGTR:
            	tocodeCondF(c_le_s, lopnd, ropnd);
            	log_real = 0;
            	break;
            case LLE:
                tocodeR(slt, rez, ropnd, lopnd);
                tocodeI(xori, rez, rez, 1);
                return;
            case LLER:
            	tocodeCondF(c_le_s, lopnd, ropnd);
            	log_real = 1;
            	break;
            case LGE:
                tocodeR(slt, rez, lopnd, ropnd);
                tocodeI(xori, rez, rez, 1);
                return;
            case LGER:
            	tocodeCondF(c_lt_s, lopnd, ropnd);
            	log_real = 0;
        }
        tocodeI(addi, rez, d0, 1);
        tocodeCondFlagF(log_real ? bc1t : bc1f, "ELSE", labnum);
        tocodeI(addi, rez, d0, 0);
    tocodeL("ELSE", labnum++);
    }
}

void BCend()
{
    if (mbox == BCF || mbox == BCT)
        tocodeJEQ(mbox == BCF ? beq : bne, areg, d0, "ELSE", elselab);
}

void MUnar_expr(int c)
{
    int rez, opnd, oldbox = mbox, oldreg = breg, oldelselab = elselab;
    switch (c)
    {
        case TDYNSelect:
        {
            int d = tree[tc++];
            MExpr_gen();
            manst =AMEM;
            adispl += d;
            return;
        }
        case POSTINC:
        case INC:
        case POSTDEC:
        case DEC:
            
        case POSTINCR:
        case INCR:
        case POSTDECR:
        case DECR:
        {
            int idp = tree[tc+1], rareg, rez, type;
            tc +=2;
            if (tree[tc-2] == TIdent) // здесь может быть только TIDENT или SELECT
            {
                if (identab[idp] < 0) // только идент может быть регистровой переменной
                {
                    rareg = breg = identab[idp+3];
                    if (c == INC || c == POSTINC)
                    {
                        if (c == POSTINC)
                            tocodemove(t0, rareg);
                        tocodeI(addi, rareg, rareg, 1);
                        manst = AREG;
                        areg = c == POSTINC ? t0 : rareg;
                        return;
                    }
                    else if (c == POSTINCR || c == INCR)
                    {
                        if (c == POSTINCR)
                            tocodemove(ft0, rareg);
                        tocodeLI_S(li_s, ft1, 1.000000);
                        tocodeR(add_s, rareg, rareg, ft1);
                        manst = AREG;
                        areg = c == POSTINCR ? ft0 : rareg;
                        return;
                    }
                    else if (c == DEC || c == POSTDEC)
                    {
                        if (c == POSTDEC)
                            tocodemove(t0, rareg);
                        tocodeI(addi, rareg, rareg, -1);
                        manst = AREG;
                        areg = c == POSTDEC ? t0 : rareg;
                        return;
                    }
                    else if (c == DECR || c == POSTDECR)
                    {
                        if (c == POSTDECR)
                            tocodemove(ft0, rareg);
                        tocodeLI_S(li_s, ft1, -1.000000);
                        tocodeR(add_s, rareg, rareg, ft1);
                        manst = AREG;
                        areg = c == POSTDECR ? ft0 : rareg;
                        return;
                    }
                }
                mdsp(identab[idp+3]);
            }
            else   // TSelect
            {
                mdsp(idp);
                type = tree[tc++];
            }
            
            rez = mbox <= BREGF ? breg : t0;
            if (c == INC || c == POSTINC)
            {
               tocodeB(lw, rez, adispl, areg);
               tocodeI(addi, t1, rez, 1);
               tocodeB(sw, t1, adispl, areg);
               manst = AREG;
               areg = c == INC ? t1 : rez;
               return;
            }
            else if (c == INCR || c == POSTINCR)
            {
                rez = mbox <= BREGF ? breg : ft0;
               tocodeB(lwc1, rez, adispl, areg);
               tocodeLI_S(li_s, ft1, 1.000000);
               tocodeR(add_s, ft1, rez, ft1);
               tocodeB(swc1, ft1, adispl, areg);
               manst = AREG;
               areg = c == INCR ? ft1 : rez;
               return;
            }
            else if (c == DEC || c == POSTDEC)
            {
                rez = mbox <= BREGF ? breg : t0;
               tocodeB(lw, rez, adispl, areg);
               tocodeI(addi, t1, rez, -1);
               tocodeB(sw, t1, adispl, areg);
               manst = AREG;
               areg = c == DEC ? t1 : rez;
               return;
            }
            else if (c == DECR || c == POSTDECR)
            {
                rez = mbox <= BREGF ? breg : ft0;
                tocodeB(lwc1, rez, adispl, areg);
                tocodeLI_S(li_s, ft1, -1.000000);
                tocodeR(add_s, ft1, rez, ft1);
                tocodeB(swc1, ft1, adispl, areg);
                manst = AREG;
                areg = c == DECR ? ft1 : rez;
                return;
            }
        }

        case POSTINCAT:
        case INCAT:
        case POSTDECAT:
        case DECAT:
            mbox = BF;
            MExpr_gen();                  // здесь точно будет manst == AMEM
            rez = mbox <= BREGF ? breg : t0;
            tocodeB(lw, rez, adispl, areg);
            tocodeI(addi, t1, rez, c == INCAT || c == POSTINCAT ? 1 : -1);
            tocodeB(sw, t1, adispl, areg);
            areg = c == INCAT || c == DECAT ? t1 : rez;
            return;
            
        case POSTINCATR:
        case INCATR:
        case POSTDECATR:
        case DECATR:
            {
                rez = mbox <= BREGF ? breg : ft0;
                tocodeB(lwc1, rez, adispl, areg);
                tocodeLI_S(li_s, ft1, c == INCAT || c == POSTINCAT ? 1.000000 : -1.000000);
                tocodeR(add_s, ft1, rez, ft1);
                tocodeB(swc1, ft1, adispl, areg);
                manst = AREG;
                areg = c == INCATR || c == DECATR ? ft1 : rez;
                return;
            }

        case TAddrtoval:
        case TAddrtovalc:
             mbox = BF;
             MExpr_gen();          // сейчас адрес в регистре areg
             rez = oldbox <= BREGF ? oldreg : t0;
             tocodeB(c == TAddrtoval ? lw : lhu, rez, 0, areg);
             manst = AREG;
             areg = rez;
             BCend();
             break;
              
          case TAddrtovalf:
             mbox = BF;
             MExpr_gen();            // сейчас адрес в регистре areg
             rez = oldbox <= BREGF ? oldreg : ft0;
             tocodeB(lwc1, rez, 0, areg);
             manst = AREG;
             areg = rez;
             break;
            
         case TPrint:
         {
             int t = tree[tc++], rez;
             mbox = BREG;
             rez = breg = t == LFLOAT ? fa0 : a0;
             MExpr_gen();
            if (t == LFLOAT)
            {
                tocodeB(swc1, rez, -8064, gp);
                tocodeI(addi, a0, gp, -8064);
            }
            else if (t == LINT || t == LCHAR)
            {
                tocodeB(t == LCHAR ? sh : sw, rez, -8068, gp);
                tocodeI(addi, a0, gp, -8068);
            }
             else if (t > 0 && modetab[t] == MSTRUCT)
                 tocodeI(addi, a0, areg, adispl);
             else //MARRAY
                 tocodeB(lw, a0, adispl, areg);
                 
			tocodeI(addi, a1, d0, t);
            tocodemove(a2, d0);
            tocodeI(addi, a3, d0, '\n');
            tocodeJ(jal, "auxprint", -1);
        }
            break;

		case TGet:
		{
			int t = tree[tc++], rez;
			mbox = BREG;
			rez = breg = a1;
			MExpr_gen();
			if (t > 0 && modetab[t] == MSTRUCT)
				tocodeI(addi, a1, areg, adispl);
			else if (t > 0 && modetab[t] == MARRAY)
				tocodeB(lw, a1, adispl, areg);
			
			if (t > 0 && modetab[t] == MPOINT)
				t = modetab[t+1];
			tocodeI(addi, a0, d0, t);
		    tocodeJ(jal, "auxget", -1);
	   }
		   break;

        case WIDEN:
        case WIDEN1:
            mbox = BF;
            MExpr_gen();
            rez = oldbox <= 2 ? oldreg : ft0;
            if (manst == CONST)
            {
                numdouble = num;
                tocodeLI_S(li_s, areg = rez, numdouble);
            }
            else
            {
                if (manst == AMEM)
                    tocodeB(lw, opnd = t0, adispl, areg);
                else         // manst == AREG
                    opnd = areg;
                tocodeMOVE(mtc1, opnd, rez);
                tocodeMOVE(cvt_s_w, areg = rez, rez);
            }
            manst = AREG;
            break;

        case LNOT:          // поразрядное отрицание:
        case LOGNOT:
        case UNMINUS:
        {
            int r = mbox == BREG ? breg : t0;
            int flag = 1;
            mbox = BF;
            MExpr_gen();
            if (manst == CONST)
            {
                if (c == LNOT)
                    flag = 0, num = ~num;
                else if (c == LOGNOT)
                    num = !num;
                else                 // UNMINUS
                    num = -num;
                
                if (flag)
                    tocodeI(addi, r, d0, num);
                else
                    tocodeLI(li, r, num);
            }
            else                     // AMEM или AREG
            {
                if (manst == AMEM)
                    tocodeB(lw, r, adispl, areg);
                
                if (c == LNOT)
                    tocodeR(nor, r, r, d0);
                else if (c == LOGNOT)
                    tocodeI(slti, r, r, 1);
                else                 // UNMINUS
                    tocodeR(sub, r, d0, r);
            }
            areg = r;
        }
        manst = AREG;
    }
    mbox = oldbox; breg = oldreg; elselab = oldelselab;
}

void MExpr_gen()
{
    int c = tree[tc++];
    if ((mbox == BCF || mbox == BCT) && c == LOGNOT)
        mbox = mbox == BCF ? BCT : BCF;
    if (c > 10000)
        MBin_operation(c -= 1000); // бинарная операция (два вычислимых операнда)
    else if (c > 9000)
        MUnar_expr(c);             // унарная операция  (один вычислимый операнд)
    else
       tc--, MPrimary();
    if (tree[tc] == NOP)
        tc++;
    if (tree[tc] == TExprend)
    {
        tc++;
    }
}

void MDeclid_gen();

void MStmt_gen();

void endslice(int t)
{
	int d = szof(t);
	if (d == 2)
		tocodeJ(jal, "SLICE2", -1); // v0 - адрес i-го элемента
	else if (d == 4)
		tocodeJ(jal, "SLICE4", -1); // v0 - адрес i-го элемента
	else
	{
		tocodeI(addi, a2, d0,  d);  // a2 - это шаг
		tocodeJ(jal, "SLICE", -1);  // v0 - адрес i-го элемента
	}
	manst = AMEM;
	adispl = 0;
	areg = v0;
}

void endslice0(int t, int r, int rez)
{
	int d = szof(t);
	if (d == 2)
		tocodeSLR(sll, t1, r, 1);
	else if (d == 4)
		tocodeSLR(sll, t1, r, 2);
	else
	{
		tocodeI(addi, t1, d0,  d);     // d - это шаг
		tocodeR(mul, t1, r, t1);
	}
	tocodeR(add, rez, rez, t1);        // C0 + i * d
	manst = AMEM;
	areg = r;
	adispl = 0;
}

void MPrimary()
{
    int oldbox = mbox, oldreg = breg, oldelselab = elselab, treecode;
    int rez, d, idp;
//    printf("MPrimary tc= %i tree[tc]= %i\n", tc, tree[tc]);
    switch (treecode =
			tree[tc++])
        {
            case TCondexpr:
            {
                int labend, curelse = elselab = labnum++;
                int oldbox = mbox;
                labend = labnum++;
                mbox = BCF;
                MExpr_gen();
                mbox = oldbox;
                MExpr_gen();
                tocodeJ(jump, "END", labend);
                tocodeL("ELSE", curelse);
                MExpr_gen();
                tocodeL("END", labend);
                areg = mbox == BF ? t0 : breg;
                mbox = AREG;
            }
                break;
            case TIdent:
                  idp = tree[tc++];
                manst = AMEM;
                mdsp(identab[idp+3]);
                if (mbox <= 2)
                    tocodeB(lw, breg, adispl, areg);
                break;
            case TIdenttoaddr:
                mdsp(identab[tree[tc++]+3]);
                rez = mbox <= BREGF ? breg : t0;
                tocodeI(addi, rez, areg, adispl);
                manst = AREG;
                areg = rez;
                break;
            case TIdenttoval:
            case TIdenttovalc:
            case TIdenttovalf:
            {
                int type;
                idp = tree[tc++];
                type = identab[idp+2];
                if (type > 0 && modetab[type] == MPOINT)
                    type = modetab[type+1];
                if (identab[idp] < 0)
                {
                    areg = identab[idp+3];
                    if (mbox == BREG && breg != areg)
                        tocodemove(breg, areg), areg = breg;
                    manst = AREG;
                    break;
                }
                mdsp(identab[idp+3]);
                rez = mbox <= BREGF ? breg : treecode ==TIdenttovalf ?ft0 : t0;
                tocodeB(treecode == TIdenttoval ? lw :
                        treecode == TIdenttovalf ? lwc1 : lhu, rez, adispl, areg);
                areg = rez;
//                  printf("idtoval adispl= %i areg= %i manst= %i\n", adispl, areg, manst);
                areg = rez;
                if (type > 0 && modetab[type] == MSTRUCT)
                {
                    manst = AMEM;
                    adispl = 0;
                }
                else
                    manst = AREG;
                BCend();
            }
                break;
                
            case TConst:
            case TConstc:
                manst = CONST;
                num = tree[tc++];
                if (abs(num) >= 32768)
                {
                    tocodeLI(li, areg = mbox <= 2 ? breg : t0, num);
                    manst = AREG;
                }
                else if (mbox == BREG)
                {
                    tocodeI(addi, areg = breg, d0, num);
                    manst = AREG;
                }
                if (mbox == BCF || mbox == BCT)
                {
                    if (manst == CONST)
                    {
                        if ((mbox == BCT && num != 0) || (mbox == BCF && num == 0))
                               tocodeJ(jump, "ELSE", elselab);
                    }
                    else
                        tocodeJEQ(mbox == BCF ? beq : bne, areg, d0, "ELSE", elselab);
                }
                break;
                
                case TConstf:
                    memcpy(&numf, &tree[tc++], sizeof(float));
                    if (mbox == BCF || mbox == BCT)
                    {
                        if ((mbox == BCT && numf != 0) ||
                            (mbox == BCF && numf == 0))
                               tocodeJ(jump, "ELSE", elselab);
                    }
                    else
                    {
                        manst = AREG;
                        areg = mbox <= 2 ? breg : ft0;
                        tocodeLI_S(li_s, areg, numf);
                    }
                    break;
            case TConstd:
            	areg = mbox <= 2 ? breg : ft0;
                memcpy(&numdouble, &tree[tc], sizeof(double));
                tc += 2;
                tocodeLI_S(li_d, areg, numdouble);
            	manst = AREG;
                break;
            case TString:
            case TStringc:
            case TStringf:
            {
                int n = tree[tc++], i;
                printf("\t.rdata\n\t.align 2\n");
                fprintf(output, "\t.rdata\n\t.align 2\n");
                printf("\t.word %i\n", n);
                fprintf(output, "\t.word %i\n", n);
            tocodeL("STRING", stringnum);
                if (treecode == TStringc)
                {
                    for (i=0; i<3*n; i+=3)
                    {
                        int c;
                        tc++;      //TConstc
                        c = tree[tc++];
                        printf("\t.half %i\n", c);
                        fprintf(output, "\t.half %i\n", (tc++, c));
                    }
                }
                else if (treecode == TString)
                {
                    for (i=0; i<3*n; i+=3)
                    {
                        int c;
                        tc++;                // TConst
                        c = tree[tc++];      // TExprend
                        printf("\t.word %i\n", c);
                        fprintf(output, "\t.word %i\n", (tc++, c));
                    }
                }
                else        // TStringf
                {
                    for (i=0; i<3*n; i+=3)
                    {
                        int c;         // TConstf
                        tc++;
                        c = tree[tc++];
                        float f;
                        memcpy(&f, &c, sizeof(float));
                        printf("\t.float %f\n", f);
                        fprintf(output, "\t.float %f\n", (tc++, f));
                    }
                }
                printf("\t.text\n\t.align 2\n");
                fprintf(output, "\t.text\n\t.align 2\n");
                rez = mbox <= BREGF ? breg : t0;
                printf("\tlui $t1, %%hi(STRING%i)\n", stringnum);
                fprintf(output, "\tlui $t1, %%hi(STRING%i)\n", stringnum);
                printf("\taddiu %s, $t1, %%lo(STRING%i)\n", regs[rez], stringnum);
                fprintf(output, "\taddiu %s, $t1, %%lo(STRING%i)\n", regs[rez], stringnum++);
            }
                break;

            case TDeclid:
                MDeclid_gen();
                break;
            case TBeginit:
            {
                int n = tree[tc++], i;
                for (i=0; i<n; i++)
                    MExpr_gen();
            }
                break;
            case TSliceident:
            {
                int olddispl, oldareg, oldbox = mbox, oldreg = breg, eltype;
                mdsp(tree[tc++]);                  // параметр - смещение
				eltype = tree[tc++];               // параметр - тип элемента
                olddispl = adispl; oldareg  = areg;
                if (indexcheck)
                {
					mbox = BREG;                   // a0 - это C0
					breg = a1;                     // a1 - это index
					MExpr_gen();
					tocodeB(lw, a0, olddispl, oldareg);
					endslice(eltype);
					
					if (tree[tc] == TSlice)
					{                                  // многомерная вырезка
						int r = getreg();
						while (tree[tc] == TSlice)
						{
							tc++;                      // сама TSlice
							eltype = tree[tc++];       // съели тип элемента
							tocodemove(r, v0);
							mbox = BREG;
							breg = a1;
							MExpr_gen();
							tocodeB(lw, a0, 0, r);
							endslice(eltype);
						}
						freereg(r);
					}
                    
                    mbox = oldbox;
                    breg = oldreg;
                    if (mbox <= BREGF)
                        tocodemove(areg = breg, v0);
                }
                else
                {
					int rez = getreg();
					int oldbox = mbox;
					mbox = BF;                       // rez - это C0
					MExpr_gen();
					tocodeB(lw, rez, olddispl, oldareg);
					MExpr_gen();
					if (manst == CONST)
					{
						if (num > 32768)
							tocodeLI(li, areg = t0, num);
						else
							tocodeI(addi, areg = t0, d0, num);
					}
					endslice0(eltype, areg, rez);
					
					while (tree[tc] == TSlice)
					{                                  // многомерная вырезка
						tc++;                          // сама TSlice
						eltype = tree[tc++];           // съели тип элемента
						d = sizeof(eltype);
						tocodeB(lw, rez, 0, rez);
						mbox = BF;
						MExpr_gen();
						if (manst == CONST)
						{
							if (num > 32768)
								tocodeLI(li, areg = t0, num);
							else
								tocodeI(addi, areg = t0, d0, num);
						}
						endslice0(eltype, areg, rez);
					}
                    mbox = oldbox;
                    breg = oldreg;
                    if (mbox <= BREGF)
                        tocodemove(areg = breg, rez);
					else
						areg = rez;
					freereg(rez);
				}
				break;
            }
    
            case TSelect:
            {
                int type;
                mdsp(tree[tc++]);
                type = tree[tc++];
                if (type > 0 && modetab[type] == MSTRUCT)
                    manst = AMEM;
                else
                {
                    rez = mbox <= 2 ? breg : type == LFLOAT ? ft0 : t0;
                    tocodeB(type == LCHAR ? lhu : type == LFLOAT ? lwc1 : lw, rez, adispl, areg);
                    manst = AREG;
                    areg = rez;
                }
                break;
            }
            case TCall1:
            {
                int ftype = tree[tc++];
                int i, n = modetab[ftype+2];
                int a0i = a0, a0f = fa0;
                mbox = BREG;
                for (i=0; i < n; i++)
                {
                    int ptype = modetab[ftype+3+i];
                    if (ptype == LFLOAT || ptype == LDOUBLE)
                    {
                        breg = a0f++;
                        if (a0f == 44)
                            merror(too_many_params);
                    }
                    else
                    {     // параметры массивы и структуры передаются адресом
                        breg = a0i++;
                        if (a0i == 8)
                            merror(too_many_params);
                    }
                    MExpr_gen();
                }
                tc++;
//            case TCall2:
                tocodeJ(jal, "FUNC", identab[tree[tc++]+3]);
                ftype = modetab[ftype+1];
                manst = AREG;
                mbox = oldbox; breg = oldreg; elselab = oldelselab;
                if (ftype == LFLOAT || ftype == LDOUBLE)
                {
                    if (mbox <= BREGF)
                        tocodemove(areg = breg, fv0);
                    else
                        areg = fv0;
                }
                else
                {
                    if (mbox == BREG || (mbox == BREGF &&
                        (ftype > 0 && modetab[ftype] == MSTRUCT)))
                        tocodemove(areg = breg, v0);
                    else
                        areg = v0;
                    BCend();
                }
            }
                break;
                
            default:
                tc--;
        }
    mbox = oldbox; breg = oldreg; elselab = oldelselab;
}

void MDeclarr()
{
    int i, displ, N;
    N = tree[tc++];
    if (N > 5)
        merror(dim_greater_5);
    mbox = BREGF;
    breg = t0;
    displ = globinit;  // это bounds
    for (i=0; i<N; i++)
    {
        MExpr_gen();
        if (manst == CONST)
        {
            if (num < 0)
            {
                tocodeI(addi, a0, d0, wrong_number_of_elems);
                tocodeJ(jal, "ERROR", -1);
            }
            else if (num < 32768)
                tocodeI(addi, t0, d0, num);
            else
                tocodeLI(li, t0, num);
        }
        else
        {
            tocodeJC(bgez, t0, "DECLARR", labnum);
            tocodeI(addi, a0, d0, wrong_number_of_elems);
            tocodeJ(jal, "ERROR", -1);
        tocodeL("DECLARR", labnum++);
        }
        tocodeB(sw, t0, displ, gp);
        displ -= 4;
    }

}

void mcompstmt_gen()
{
    mbox = BV;
    while (tree[tc] != TEnd)
    {
        switch (tree[tc])
        {
			case 0:
				tc++;
				break;
            case NOP:
                tc++;
                break;
            case TIdent:
                tc += 2;
                break;
            case TDeclarr:
            {
                tc++;
                MDeclarr();
                break;
            }
            case TDeclid:
                tc++;
                MDeclid_gen();
                break;
                
            default:
                MStmt_gen();
        }
    }
    tc++;
}


void MStmt_gen()
{
    int r;
    mbox = BV;
    switch (tree[tc++])
    {
        case NOP:
            break;
/*
        case CREATEDIRECTC:
            tocode(CREATEDIRECTC);
            break;
            
        case EXITC:
            tocode(EXITC);
            break;
            
        case TStructbeg:
            tocode(B);
            tocode(0);
            iniprocs[tree[tc++]] = pc;
            break;
            
        case TStructend:
        {
            int numproc = tree[tree[tc++]+1];
            tocode(STOP);
            mem[iniprocs[numproc]-1] = pc;
        }
            break;
*/
        case TBegin:
            mcompstmt_gen();
            break;
            
        case TIf:
        {
            int elseref = tree[tc++], curelse = elselab = labnum++, labend;
            labend = labnum++;
            mbox = BCF;
            MExpr_gen();
            MStmt_gen();
            if (elseref)
            {
                tocodeJ(jump, "END", labend);
            tocodeL("ELSE", curelse);
                MStmt_gen();
            tocodeL("END", labend);
            }
            else
            tocodeL("ELSE", curelse);
        }
            break;
        case TWhile:
        {
            int oldbreak = adbreak, oldcont = adcont;
            adcont  = labnum++;
            elselab = adbreak = labnum++;
        tocodeL("CONT", adcont);
            mbox = BCF;
            MExpr_gen();
            MStmt_gen();
            tocodeJ(jump, "CONT", adcont);
        tocodeL("ELSE", adbreak);
        tocodeL("END", adbreak);
            adbreak = oldbreak;
            adcont = oldcont;
        }
            break;
        case TDo:
        {
            int oldbreak = adbreak, oldcont = adcont, labbeg = elselab = labnum++;
            adcont  = labnum++;
            adbreak = labnum++;
        tocodeL("LOOP", labbeg);
        tocodeL("ELSE", labbeg);
            MStmt_gen();
        tocodeL("CONT", adcont);
            mbox = BCT;
            MExpr_gen();
        tocodeL("END", adbreak);
            adbreak = oldbreak;
            adcont = oldcont;
        }
            break;
        case TFor:
        {
<<<<<<< HEAD
			if (check_nested_for)
				tc++; // Здесь был флаг вложенности
=======
        	int is_last_nested = 0;
    		if (check_nested_for)
    			is_last_nested = tree[tc++]; // Флаг вложенности
>>>>>>> 461d41d6
            int fromref = tree[tc++], condref = tree[tc++], incrref = tree[tc++],
            stmtref = tree[tc++];
            int oldbreak = adbreak, oldcont = adcont, incrtc, endtc;
            int cond_reg;
            mbox = BV;
            if (fromref)
                MExpr_gen();         // init
            int for_value_reg = areg;	 // for delay slot
            adbreak = elselab = labnum++;
            adcont  = labnum++;
            if (cycle_jump_reduce == 0)
            	tocodeL("BEGLOOP", adcont);
            if (condref)
            {
            	int oldbreg = breg;
                mbox = BCF;
                if (cycle_condition_calculation && is_last_nested)
                {
                	cond_reg = getreg();
                	flag_cond_cycle = 1;
                	breg = cond_reg;
                }
                MExpr_gen();         // cond
                if (cycle_condition_calculation && delay_slot && is_last_nested)
                {
                	tocodeI(addi, for_value_reg, for_value_reg, -1);
                	tocodeI(addi, breg, breg, -1);
                }
                flag_cond_cycle = 0;
                breg = oldbreg;
            }
            if (cycle_jump_reduce == 1)
            	tocodeL("BEGLOOP", adcont);
            if (cycle_condition_calculation && delay_slot && is_last_nested)
            {
            	endtc = tc;
                tc = incrref;
            tocodeL("CONT", adcont);
                MExpr_gen();         // incr
                tc = endtc;
            }
            if (incrref)
            {
                mbox = BV;
                incrtc = incrref;
                tc = stmtref;
                MStmt_gen();         // statement
                if (!(delay_slot && is_last_nested))
                {
					endtc = tc;
					tc = incrtc;
				tocodeL("CONT", adcont);
					MExpr_gen();         // incr
					tc = endtc;
                }
            }
            else
            {
                MStmt_gen();         // statement
            tocodeL("CONT", adcont);
            }
            if (cycle_jump_reduce == 0)
            	tocodeJ(jump, "BEGLOOP", adcont);
            if (cycle_jump_reduce == 1 && condref)
            {
            	int old_tc = tc, oldbreg = breg;
            	tc = condref;
                mbox = BCF;
                flag_jump_end_cycle = 1;
                if (cycle_condition_calculation && is_last_nested)
                {
                	flag_cond_cycle = 2;
                	breg = cond_reg;
                }
                MExpr_gen();         // cond
                flag_jump_end_cycle = 0;
                flag_cond_cycle = 0;
                tc = old_tc;
                if (cycle_condition_calculation && is_last_nested)
                	freereg(cond_reg);
            }
        	if (cycle_condition_calculation && delay_slot && is_last_nested)
        		tocodeI(addi, cond_reg, cond_reg, 1);
        tocodeL("end", adbreak);
        tocodeL("ELSE", adbreak);
			tc++; // Здесь был TForEnd

        	tc++; // Здесь был TForEnd

            adbreak = oldbreak;
            adcont = oldcont;
        }
            break;
        case TGoto:
            tocodeJ(jump, "LABEL", abs(tree[tc++]));
            break;
        case TLabel:
        tocodeL("LABEL", tree[tc++]);
            break;
        case TSwitch:
        {
            int oldbreak = adbreak, oldcase = adcase, oldreg = switchreg;
            adcase = labnum++;
            adbreak = labnum++;
            mbox = BREG;
            switchreg = breg = getreg();
            MExpr_gen();
            MStmt_gen();
            tocodeL("END", adbreak);
            freereg(breg);
            adcase = oldcase;
            adbreak = oldbreak;
            switchreg = oldreg;
        }
            break;
        case TCase:
        {
            int ocase =adcase;
            mbox = BREG;
            breg = t0;
        tocodeL("CASE", ocase);
            MExpr_gen();
            tocodeJEQ(bne, t0, switchreg, "CASE", adcase = labnum++);
            MStmt_gen();
        }
            break;
        case TDefault:
        {
    tocodeL("CASE", adcase);
            MStmt_gen();
        }
            break;
        case TBreak:
            tocodeJ(jump, "END", adbreak);
            break;
        case TContinue:
            tocodeJ(jump, "CONT", adcont);
            break;
        case TReturnval:
            r = tree[tc++];
            mbox = BREG;
            breg = r == LFLOAT || r == LDOUBLE ? fv0 : v0;
            MExpr_gen();
        case TReturnvoid:
            tocodeJ(jump, "FUNCEND", identref);
            break;
           
        case TPrintid:
        {
            int i, t;
            i = tree[tc++];                // ссылка на identtab
            t = identab[i + 2];            // тип
            
            fprintf(output, "\t.rdata\n\t.align 2\n");
        tocodeL("STRING", stringnum);
            printf("\t.ascii \"");
            fprintf(output, "\t.ascii \"");

            while (tree[tc] != 0)
            {
                printf("%c", tree[tc]);
                fprintf(output, "%c", tree[tc++]);
            }
            tc++;
            printf("\\0\"\n\t.text\n\t.align 2\n");
            fprintf(output, "\\0\"\n\t.text\n\t.align 2\n");
            fprintf(output, "\tlui $t1, %%hi(STRING%i)\n", stringnum);
            fprintf(output, "\taddiu $a0, $t1, %%lo(STRING%i)\n", stringnum++);
            tocodemove(s7, stp);
            tocodeI(addi, stp, fp, -16);
            tocodeJ(jal, "printf", -1);
            tocodemove(stp, s7);
            
            if (identab[i] < 0)
            {
                int r = identab[i+3];
                if (t == LFLOAT)
                {
                    tocodeB(swc1, r, -8064, gp);
                    tocodeI(addi, a0, gp, -8064);
                }
                else   //  if (t == LINT || t == LCHAR)
                {
                    tocodeB(t == LCHAR ? sh : sw, r, -8068, gp);
                    tocodeI(addi, a0, gp, -8068);
                }
            }
            else
            {
                mdsp(identab[i + 3]);
                tocodeI(addi, a0, areg, adispl);
            }
            tocodeI(addi, a1, d0, t);
            if (t == LCHAR)
                tocodemove(a2, d0);
            else if (t > 0 && modetab[t] == MARRAY && modetab[t + 1] > 0)
                tocodeI(addi, a2, d0, '\n');
            else
                tocodeI(addi, a2, d0, ' ');
            tocodeI(addi, a3, d0, '\n');
            tocodeJ(jal, "auxprint", -1);
        }
            break;
			
		case TGetid:
		{
			int i, t;
			i = tree[tc++];                // ссылка на identtab
			t = identab[i + 2];            // тип
			
			mdsp(identab[i + 3]);
			tocodeI(addi, a0, d0, t);
			tocodeI(addi, a1, areg, adispl);
			tocodeJ(jal, "auxget", -1);
		}
			break;

        case TPrintf:
        {
            tc++;  // общий размер того, что надо вывести
            tc++;

            int n = tree[tc++], i, old_stringnum = stringnum, counter = 0;
            char var[100];
            printf("\t.rdata\n\t.align 2\n");
            fprintf(output, "\t.rdata\n\t.align 2\n");
        tocodeL("STRING", stringnum);
            printf("\t.ascii \"");
            fprintf(output, "\t.ascii \"");
            for (i=0; i<n; i++)
            {
                char c = tree[tc];
                if (c == '\n')
                {
                    tc++;
                    printf("%s", "\\n");
                    fprintf(output, "%s", "\\n");
                }
                else
                {
                    if (c == '%')
                    {
                        printf("%c", c);
                        fprintf(output, "%c", tree[tc++]);
                        i++;
                        c = tree[tc];
                        var[counter++] = c;
                        printf("%c", c);
                        fprintf(output, "%c", tree[tc++]);
                        if (i == n - 2 || i == n - 1)
                            continue;
                        printf("\\0\"\n");
                        fprintf(output, "\\0\"\n");
                        stringnum++;
                    tocodeL("STRING", stringnum);
                        printf("\t.ascii \"");
                        fprintf(output, "\t.ascii \"");

                    }
                    else
                    {
                        printf("%c", c);
                        fprintf(output, "%c", tree[tc++]);
                    }
                }
            }
            stringnum++;
            printf("\\0\"\n\t.text\n\t.align 2\n");
            fprintf(output, "\\0\"\n\t.text\n\t.align 2\n");
            
            for (i = 0; i < stringnum - old_stringnum; i++)
            {
                if (i < counter)
                {
                    mbox = BREG;
                    if (var[i] == 'f')
                    {
                        breg = ft0;
                        MExpr_gen();
                        fprintf(output, "\tcvt.d.s $f4,$f4\n\tmfc1\t$5,$f4\n\tmfhc1\t$6,$f4\n");
                    }
                    else
                    {
                        breg = a1;
                        MExpr_gen();
                    }
                }
                printf("\tlui $t1, %%hi(STRING%i)\n", old_stringnum + i);
                fprintf(output, "\tlui $t1, %%hi(STRING%i)\n", old_stringnum + i);
                printf("\taddiu %s, $t1, %%lo(STRING%i)\n", regs[a0], old_stringnum + i);
            fprintf(output, "\taddiu %s, $t1, %%lo(STRING%i)\n", regs[a0], old_stringnum + i);
                tocodemove(s7, stp);
                tocodeI(addi, stp, fp, -16);
                tocodeJ(jal, "printf", -1);
                tocodemove(stp, s7);
            }
        }
            break;
 /*
        case SETMOTOR:
            MExpr_gen();
            MExpr_gen();
            tocode(SETMOTORC);
            break;
 */
        default:
            tc--;
            mbox = BF;
            MExpr_gen();
            break;
    }
}

void Struct_init_gen(int t, int olddispl, int oldreg)  // в это время modetab[t] == MSTRUCT
{
    int i,n;
    if (tree[tc] == TStructinit)                       // был  {  }
    {
        t++;
        tc++;
        n = tree[tc++];
        for (i = 0; i < n; i++)
            Struct_init_gen(modetab[t+=2], olddispl, oldreg);
    }
    else
    {
        int al = alignm(t);
        structdispl = (structdispl+al-1)/al*al;
        if (modetab[t] == MSTRUCT)
        {
            mbox = BF;
            MExpr_gen();   // на этот запрос структура отвечает только AMEM
            structcopy(t, olddispl+structdispl, oldreg, adispl, areg);
        }
        else
        {
            int flagint = 1;
            mbox = BREG;
            breg = t == LFLOAT ? flagint = 0, ft0 : t0;
            if (t == LCHAR)
                flagint = 2;
            MExpr_gen();
            tocodeB(flagint == 0 ? swc1 : flagint == 1 ? sw : sh,
                    breg, olddispl+structdispl, oldreg);
        }
        structdispl += szof(t);
    }
}

void ARInitc(int N, int dim, char *str, int type)
{
    char si[80];
//    printf("dim= %i str %s\n", dim, str);
    if (dim < N)
    {
        int i, n = tree[tc+1];
        tc += 2;
        printf("\t.long %i\n", n);
        fprintf(output, "\t.long %i\n", n);
    tocodeL(str, -1);

        for (i=0; i<n; ++i)
        {
            sprintf(si, "%i", i);
            {
                char s[80];
                strcpy(s, str);
                char *ssi = strcat(s, si);
                printf("\t.long %s\n", ssi);
                fprintf(output, "\t.long %s\n", ssi);
            }
        }
        printf("\n");
        for (i=0; i<n; ++i)
        {
            sprintf(si, "%i", i);
            {
                char s[80];
                strcpy(s, str);
                char *ssi = strcat(s, si);
                ARInitc(N, dim+1, ssi, type);
            }
        }
    }
    else
    {
        int n = tree[tc+1], i;
        tc += 2;
        printf("\t.long %i\n", n);
        fprintf(output, "\t.long %i\n", n);
    tocodeL(str, -1);
        if (type == LCHAR)
        {
            for (i=0; i<3*n; i+=3)
            {
                int c;
                tc++;      //TConstc
                c = tree[tc++];
                printf("\t.half %i\n", c);
                fprintf(output, "\t.half %i\n", (tc++, c));
            }
        }
        else if (type == LINT)
        {
            for (i=0; i<3*n; i+=3)
            {
                int c;
                tc++;                // TConst
                c = tree[tc++];      // TExprend
                printf("\t.long %i\n", c);
                fprintf(output, "\t.long %i\n", (tc++, c));
            }
        }
        else        // LFLOAT
        {
            for (i=0; i<3*n; i+=3)
            {
                int c;         // TConstf
                tc++;
                c = tree[tc++];
                float f;
                memcpy(&f, &c, sizeof(float));
                printf("\t.float %f\n", f);
                fprintf(output, "\t.float %f\n", (tc++, f));
            }
        }
        printf("\n");
    }
}

void MDeclid_gen()
{
    int oldid = tree[tc++], telem = tree[tc++], N = tree[tc++], element_len,
    all = tree[tc++], iniproc = tree[tc++], usual = tree[tc++], instruct = tree[tc++];
    // all - общее кол-во слов в структуре
    //  для массивов есть еще usual
    // == 0 с пустыми границами,
    // == 1 без пустых границ,
    // all == 0 нет инициализатора,
    // all == 1 есть инициализатор
    // all == 2 есть инициализатор только из строк
    int olddispl, oldreg, ardispl = identab[oldid+3];
    mdsp(ardispl);
    olddispl = adispl;
    oldreg = areg;
    element_len = szof(telem);
    
    if (N == 0)                    // обычная переменная int a; или struct point p;
    {
        if (identab[oldid] < 0)    // регистровая переменная
        {
            if (telem == LINT || telem == LLONG || telem == LCHAR ||
                (telem > 0 && modetab[telem] == MPOINT))
                identab[oldid+3] = getreg();
            else if (telem == LFLOAT)        // LDOUBLE пока нет
                identab[oldid+3] = getregf();
        }
/*        if (iniproc)
        {
            tocode(STRUCTWITHARR);
            tocode(olddispl);
            tocode(iniprocs[iniproc]);
        } */
        if (all)                   // int a = или struct{} a =
        {
            if (telem > 0 && modetab[telem] == MSTRUCT)
            {
                structdispl = 0;
                Struct_init_gen(telem, olddispl, oldreg);
            }
            else
            {
//                int oldbox = mbox, oldreg = breg, oldelselab = elselab;
                int flagint = 1;
                mbox = BREG;
                if (identab[oldid] < 0)    // регистровая переменная
                {
                    breg = identab[oldid+3];
                    MExpr_gen();
                }
                else
                {
                    breg = telem == LFLOAT ? flagint = 0, ft0 : t0;
                    if (telem == LCHAR)
                        flagint = 2;
                    MExpr_gen();
                    tocodeB(flagint == 0 ? swc1 : flagint == 1 ? sw : sh,
                            breg, olddispl, oldreg);
                }
//                mbox = oldbox; breg = oldreg; elselab = oldelselab;
            }
        }
    }
    else if (usual == 2)
    {
        char s[80], si[80];
        s[0] = 'A';
        s[1] = 'R';
        s[2] = '\0';

        sprintf(si, "%i", labnum);
        strcat(s, si);
        printf("\t.rdata\n\t.align 2\n");
        fprintf(output, "\t.rdata\n\t.align 2\n");
        ARInitc(N, 1, s, telem);
        printf("\t.text\n");
        fprintf(output, "\t.text\n");
        
        printf("\tlui $t1, %%hi(AR%i)\n", labnum);
        fprintf(output, "\tlui $t1, %%hi(AR%i)\n", labnum);
        printf("\taddiu %s, $t1, %%lo(AR%i)\n", regs[t0], labnum);
        fprintf(output, "\taddiu %s, $t1, %%lo(AR%i)\n", regs[t0], labnum++);

        tocodeB(sw, t0, olddispl, oldreg);
    }
    else                                // Обработка массива int a[N1]...[NN] =
    {
        tocodeI(addi, a0, d0, all == 0 ? N : N-1);
        tocodeI(addi, a1, d0, element_len);
        tocodeI(addi, a2, d0, ardispl);
        tocodeI(addi, a3, d0, all*4 + usual);
        tocodeJ(jal, "DEFARR", -1);
        
        if (all)                        // all == 1, если есть инициализация массива
        {
 /*           MExpr_gen();
            tocode(ARRINIT);        // ARRINIT N d all displ usual
            tocode(abs(N));
            tocode(element_len);
            tocode(olddispl);
            tocode(usual);             // == 0 с пустыми границами
*/                                       // == 1 без пустых границ и без иниц
        }
      }
}

void mipsgen()
{
    int treesize = tc;
 //   maxdisplg = (maxdisplg + 2) * 4;
    tc = 0;
    notrobot = 0;
    if (wasmain == 0)
        error(no_main_in_program);

    fprintf(output, "\n\t.globl\tmain\n");
    fprintf(output, "\t.ent\tmain\n\t.type\tmain, @function\nmain:\n");

    tocodemove(fp, stp);
    tocodeI(addi, fp, fp, -4);
    tocodeB(sw, ra, 0, fp);
    tocodeLI(li, t0, 268500992);      // это 0x10010000 - нижняя граница дин памяти
    tocodeB(sw, t0, globinit-60, gp); // это heap

    while (tc < treesize)
    {
        switch (tree[tc++])
        {
            case TEnd:
                break;
            case TFuncdef:
            {
                int i, n, ftype, id, a0i = a0, a0f = fa0;
                int displf = 12, displi = -4;
                identref =  tree[tc++];
                ftype = identab[identref+2];
                n = modetab[ftype+2];
                id = identref + 4;
                tocodeJ(jump, "NEXT", identref);
            tocodeL("FUNC", identab[identref+3]);
                maxdispl = (tree[tc++] + 7) / 8 * 8;
                
                tocodeI(addi, fp, fp, -maxdispl - DISPL0);
                tocodeB(sw, stp, 20, fp);
                tocodemove(stp, fp);
                tocodeB(sw, ra, 16, stp);
                printf("\n");
                fprintf(output, "\n");
                    
                for (i=0; i < n; i++)
                {
                    int ptype = modetab[ftype+3+i];
//                    identab[id] = -identab[id];
                    if (ptype == LFLOAT || ptype == LDOUBLE)
                    {
//                        identab[id+3] = a0f;
                        identab[id+3] = displf += 4;
                        tocodeB(swc1, a0f++, displf+DISPL0, stp);
                        if (a0f == 44)
                            merror(too_many_params);
                    }
                    else
                    {     // параметры массивы и структуры передаются адресом
//                        identab[id+3] = a0i;
                        identab[id+3] = displi += 4;
                        tocodeB(sw, a0i++, displi+DISPL0, stp);
                        if (a0i == 8)
                            merror(too_many_params);
                    }
                    id += 4;
                }
                tc++;             // TBegin
                mcompstmt_gen();
                printf("\n");
                fprintf(output, "\n");
            tocodeL("FUNCEND", identref);
                tocodeB(lw, ra, 16, stp);
                tocodeI(addi, fp, stp, maxdispl + DISPL0);
                tocodeB(lw, stp, 20, stp);
                tocodeJR(jr, ra);
            tocodeL("NEXT", identref);
            }
                break;
            case TDeclarr:
            {
                MDeclarr();
                break;
            }
            case TDeclid:
                MDeclid_gen();
                break;
                
            case NOP:
                break;
            /*
            case TStructbeg:
                tocode(B);
                tocode(0);
                iniprocs[tree[tc++]] = pc;
                break;
            
            case TStructend:
            {
                int numproc = tree[tree[tc++]+1];
                tocode(STOP);
                mem[iniprocs[numproc]-1] = pc;
            }
                break;
             */
                
            default:
            {
                printf("mips что-то не то\n");
                printf("tc=%i tree[tc-2]=%i tree[tc-1]=%i\n", tc, tree[tc-2], tree[tc-1]);
                exit(1);
            }
        }
    }
    tocodeJ(jal,"FUNC",identab[wasmain+3]);
    tocodeB(lw, ra, -4, stp);
    tocodeJR(jr, ra);
    
    fprintf(output, "\t.end\tmain\n\t.size\tmain, .-main\n");
    fprintf(output, "\t.rdata\n\t.align 2\n\t.word %i\nmodetab:\n\t.word 0\n", md);
    for (aux = 1; aux <= md; ++aux)
        fprintf(output, "\t.word %i\n", modetab[aux]);
}

<|MERGE_RESOLUTION|>--- conflicted
+++ resolved
@@ -2332,14 +2332,9 @@
             break;
         case TFor:
         {
-<<<<<<< HEAD
-			if (check_nested_for)
-				tc++; // Здесь был флаг вложенности
-=======
-        	int is_last_nested = 0;
-    		if (check_nested_for)
-    			is_last_nested = tree[tc++]; // Флаг вложенности
->>>>>>> 461d41d6
+        	  int is_last_nested = 0;
+    		    if (check_nested_for)
+    			    is_last_nested = tree[tc++]; // Флаг вложенности
             int fromref = tree[tc++], condref = tree[tc++], incrref = tree[tc++],
             stmtref = tree[tc++];
             int oldbreak = adbreak, oldcont = adcont, incrtc, endtc;
