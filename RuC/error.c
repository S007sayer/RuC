--- conflicted
+++ resolved
@@ -544,7 +544,6 @@
         case not_pointer_in_cast:
             printf("cast (приведение) может быть применено только к указателю\n");
             break;
-<<<<<<< HEAD
         case empty_bound_without_init:
             printf("в описании массива границы не указаны, а инициализации нет\n");
             break;
@@ -561,10 +560,6 @@
             printf("в инициализаторе ожидали , или }\n");
             break;
 
-            
-=======
-
->>>>>>> c5577931
         default: ;
     }
     exit(2);
