//  RuC
//
//  Created by Andrey Terekhov on 24/Apr/16.
//  Copyright (c) 2015 Andrey Terekhov. All rights reserved.
//
// http://www.lysator.liu.se/c/ANSI-C-grammar-y.html

//#define _CRT_SECURE_NO_WARNINGS

const char * name =
//"tests/Mishatest.c";

<<<<<<< HEAD
"tests/mips/optimizations/big_matrix.c";
=======
"/Users/elias/test.c";
>>>>>>> a3953ac1

//"../../../tests/Egor/Macro/for.c";

//"../../../tests/Fadeev/Signal.c";

//"../../../tests/Golovan/dining_philosophers.c";


#include <stdio.h>
#include <string.h>
#include <wchar.h>
#include <stdlib.h>

#include "Defs.h"

// Определение глобальных переменных

FILE *input, *output;
double numdouble;
float numf;
int line=0, mline = 0, charnum=1, m_charnum = 1, cur, next, next1, num, hash, repr, keywordsnum, wasstructdef = 0;
 struct {int first; int second;} numr;
int source[SOURCESIZE], lines[LINESSIZE];
int before_source[SOURCESIZE], mlines[LINESSIZE], m_conect_lines[LINESSIZE];
int nextchar, curchar, func_def;
int hashtab[256], reprtab[MAXREPRTAB], rp = 1, identab[MAXIDENTAB], id = 2,
    modetab[MAXMODETAB], md = 1, startmode = 1;
int stack[100], stackop[100], stackoperands[100], stacklog[100], ansttype,
    sp=0, sopnd=-1, aux=0, lastid, curid = 2, lg = -1, displ = 24, maxdispl,
    maxdisplg, type, op = 0, inass = 0, firstdecl;
int iniprocs[INIPROSIZE], procd = 1, arrdim, arrelemlen, was_struct_with_arr, usual;
int instring = 0, inswitch = 0, inloop = 0, lexstr[MAXSTRINGL+1];
int tree[MAXTREESIZE], tc=0, mtree[MAXTREESIZE], mtc=0,
    mem[MAXMEMSIZE], functions[FUNCSIZE], funcnum = 2, functype, kw = 0,
    blockflag = 1, entry, wasmain = 0, wasret, wasdefault, notrobot = 1, prep_flag = 0;
int adcont, adbreak, adcase, adandor, switchreg;
int predef[FUNCSIZE], prdf = -1, emptyarrdef;
int gotost[1000], pgotost, regis;
int anst, anstdispl, ansttype, leftansttype = -1;   

int bad_printf_placeholder = 0;

// optimization flags
<<<<<<< HEAD
int cycle_jump_reduce = 1;
int enable_ind_var = 0;
int cycle_condition_calculation = 1;
int delay_slot = 1;
=======
int cycle_jump_reduce = 0;
int enable_ind_var = 1;
int cycle_condition_calculation = 0;
int delay_slot = 0;
>>>>>>> a3953ac1
int check_nested_for;

extern void preprocess_file();

extern void tablesandtree();
extern void import();
extern int  getnext();
extern int  nextch();
extern int  scan();
extern void error(int ernum);
extern void mipsopt();
extern void mipsgen();
extern void ext_decl();

int toreprtab(char str[])
{
    int i, oldrepr = rp;
    hash = 0;
    rp += 2;
    for (i=0; str[i] != 0; i++)
    {
        hash += str[i];
        reprtab[rp++] = str[i];
    }
    hash &= 255;
    reprtab[rp++] = 0;
    reprtab[oldrepr] = hashtab[hash] ;
    reprtab[oldrepr+1] = 1;
    return hashtab[hash] = oldrepr;
}

int main(int argc, const char * argv[])
{
    int i;

    // включение вспомогательных оптимизирующих опций
    check_nested_for = cycle_condition_calculation || enable_ind_var;

    if (argc != 2){
        printf("Error: not enough argumnts\n");
    }
    else {
        name = argv[1];
    }
    for (i=0; i<256; i++)
        hashtab[i] = 0;
    
    // занесение ключевых слов в reprtab
    keywordsnum = 1;
    
    input =  fopen("keywords.txt", "r");
    if (input == NULL)
    {
        printf(" не найден файл %s\n", "keywords.txt");
        exit(1);
    }
    getnext();
    nextch();
    while (scan() != LEOF)   // чтение ключевых слов
        ;
    fclose(input);           // закрытие файла ключевых слов
    
    if (argc < 2) {
        input = fopen(name, "r");          //   исходный текст
    } else {
        input = fopen(argv[1], "r");
    }
    output = fopen("macro.txt", "wt");

    if (input == NULL)
    {
        if (argc < 2) {
            printf(" не найден файл %s\n", name);
        } else {
            printf(" не найден файл %s\n", argv[1]);
        }
        
        exit(1);
    }
 
    modetab[1] = 0;
    modetab[2] = MSTRUCT;
    modetab[3] = 2;
    modetab[4] = 4;
    modetab[5] = modetab[7] = LINT;
    modetab[6] = toreprtab("numTh");
    modetab[8] = toreprtab("data");
    modetab[9] = 1;                // занесение в modetab описателя struct{int numTh; int inf;}
    modetab[10] = MFUNCTION;
    modetab[11] = LVOID;
    modetab[12] = 1;
    modetab[13] = 2;
    modetab[14] = 9;                  // занесение в modetab описателя  функции void t_msg_send(struct msg_info m)
    modetab[15] = MFUNCTION;
    modetab[16] = LVOIDASTER;
    modetab[17] = 1;
    modetab[18] = LVOIDASTER;
    modetab[19] = startmode = 14;     // занесение в modetab описателя  функции void* interpreter(void* n)
    md = 19;
    keywordsnum = 0;
    lines[line = 1] = 1;
    charnum = 1;
    kw = 1;
    tc = 0;

    printf("\nИсходный текст:\n \n");
    preprocess_file();                //   макрогенерация
    
    fclose(input);                    // исходный файл до макрогенерации
    fclose(output);                   // исходный файл после макрогенерации
    
    input  = fopen(/*"macro.txt"*/name, "r"); // исходный файл после макрогенерации

    
    if (input == NULL)
    {
        printf("файл %s не найден\n", name);
    }
    if(prep_flag == 1)
    {
        printf("\nТекст после препроцесора:\n \n");
    }

    output = fopen("tree.txt", "wt"); // файл с деревом до mipsopt
    
    getnext();
    nextch();
    next = scan();

    ext_decl();                       // генерация дерева

    lines[line+1] = charnum;
    tablesandtree();
    fclose(output);                   // файл с деревом до mipsopt
    
    mipsopt();
    
    for (i=0; i<mtc; i++)
        tree[i] = mtree[i];

    output = fopen("mtree.txt", "wt");
    tc = mtc;
    tablesandtree();
    fclose(output);                   // файл с деревом после mipsopt

    output = fopen("mcode.s", "wt");
    
    printf("\t.file \"%s\"\n", name);
    fprintf(output, "\t.file 1 \"%s\"\n", name);
    
    fprintf(output, "\t.section .mdebug.abi32\n\t.previous\n\t.nan\tlegacy\n");
    fprintf(output, "\t.module fp=xx\n\t.module nooddspreg\n\t.abicalls\n");
    fprintf(output, "\t.option pic0\n\t.text\n\t.align 2\n");

    mipsgen();                       
    
    fclose(input);
    fclose(output);
    
   
    return 0;
}
<|MERGE_RESOLUTION|>--- conflicted
+++ resolved
@@ -10,11 +10,7 @@
 const char * name =
 //"tests/Mishatest.c";
 
-<<<<<<< HEAD
 "tests/mips/optimizations/big_matrix.c";
-=======
-"/Users/elias/test.c";
->>>>>>> a3953ac1
 
 //"../../../tests/Egor/Macro/for.c";
 
@@ -58,17 +54,10 @@
 int bad_printf_placeholder = 0;
 
 // optimization flags
-<<<<<<< HEAD
-int cycle_jump_reduce = 1;
-int enable_ind_var = 0;
-int cycle_condition_calculation = 1;
-int delay_slot = 1;
-=======
 int cycle_jump_reduce = 0;
 int enable_ind_var = 1;
 int cycle_condition_calculation = 0;
 int delay_slot = 0;
->>>>>>> a3953ac1
 int check_nested_for;
 
 extern void preprocess_file();
