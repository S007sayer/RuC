//  RuC
//
//  Created by Andrey Terekhov on 24/Apr/16.
//  Copyright (c) 2015 Andrey Terekhov. All rights reserved.
//
// http://www.lysator.liu.se/c/ANSI-C-grammar-y.html
#define _CRT_SECURE_NO_WARNINGS

<<<<<<< HEAD

const char * name = /* "../../../tests/Misha/wrong.c"; */
             "../../../tests/Golovan/dining_philosophers.c"; 
=======
const char * name = "tests/Egor/Macro/test5.c";
             /* "../../../tests/Fadeev/import_2.c"; */
             /* "../../../tests/Golovan/dining_philosophers.c"; */
>>>>>>> ef5c8995

#include <stdio.h>
#include <string.h>
#include <wchar.h>
#include <stdlib.h>

#include "Defs.h"

// Определение глобальных переменных

FILE *input, *output;
double numdouble;
int line=0, charnum=1, mline=0, cur, next, next1, num, hash, repr, keywordsnum, wasstructdef = 0;// +
int m_charnum=1;
struct {int first; int second;} numr;
int source[SOURCESIZE], lines[LINESSIZE];
int before_source[SOURCESIZE], mlines[LINESSIZE], m_conect_lines[LINESSIZE];
int nextchar, curchar, func_def;
int hashtab[256], reprtab[MAXREPRTAB], rp = 1, identab[MAXIDENTAB], id = 2,
    modetab[MAXMODETAB], md = 1, startmode = 1;
int stack[100], stackop[100], stackoperands[100], stacklog[100], ansttype,
    sp=0, sopnd=-1, aux=0, lastid, curid = 2, lg=-1, displ=-3, maxdispl = 3, maxdisplg = 3, type,
    op = 0, inass = 0, firstdecl;
int iniprocs[INIPROSIZE], procd = 1, arrdim, arrelemlen, was_struct_with_arr, usual;
int instring = 0, inswitch = 0, inloop = 0, lexstr[MAXSTRINGL+1];
int tree[MAXTREESIZE], tc=0, mem[MAXMEMSIZE], pc=4, functions[FUNCSIZE], funcnum = 2, functype, kw = 0, blockflag = 1,
    entry, wasmain = 0, wasret, wasdefault, structdispl, notrobot = 1;
int adcont, adbreak, adcase, adandor;
int predef[FUNCSIZE], prdf = -1, emptyarrdef;
int gotost[1000], pgotost;
int anst, anstdispl, ansttype, leftansttype = -1;         // anst = VAL  - значение на стеке
int g, l, x, iniproc;                                     // anst = ADDR - на стеке адрес значения
                                                          // anst = IDENT- значение в статике, в anstdisl смещение от l или g
                                                          // в ansttype всегда тип возвращаемого значения
// если значение указателя, адрес массива или строки лежит на верхушке стека, то это VAL, а не ADDR

int bad_printf_placeholder = 0;

extern void preprocess_file();

extern void tablesandcode();
extern void tablesandtree();
extern void import();
extern int  getnext();
extern int  nextch();
extern int  scan();
extern void error(int ernum);
extern void codegen();
extern void ext_decl();

int toreprtab(char str[])
{
    int i, oldrepr = rp;
    hash = 0;
    rp += 2;
    for (i=0; str[i] != 0; i++)
    {
        hash += str[i];
        reprtab[rp++] = str[i];
    }
    hash &= 255;
    reprtab[rp++] = 0;
    reprtab[oldrepr] = hashtab[hash] ;
    reprtab[oldrepr+1] = 1;
    return hashtab[hash] = oldrepr;
}

int main(int argc, const char * argv[])
{
    int i;

    for (i=0; i<256; i++)
        hashtab[i] = 0;
    
    // занесение ключевых слов в reprtab
    keywordsnum = 1;
    
    input =  fopen("keywords.txt", "r");
    if (input == NULL)
    {
        printf(" не найден файл %s\n", "keywords.txt");
        exit(1);
    }
    getnext();
    nextch();
    while (scan() != LEOF)   // чтение ключевых слов
        ;
    fclose(input);
    
    input  = fopen(name, "r");        //   исходный текст
    output = fopen("macro.txt", "wt");

    if (input == NULL)
    {
        printf(" не найден файл %s\n", name);
        exit(1);
    }
 
    modetab[1] = 0;
    modetab[2] = MSTRUCT;
    modetab[3] = 2;
    modetab[4] = 4;
    modetab[5] = modetab[7] = LINT;
    modetab[6] = toreprtab("numTh");
    modetab[8] = toreprtab("data");
    modetab[9] = 1;                // занесение в modetab описателя struct{int numTh; int inf;}
    modetab[10] = MFUNCTION;
    modetab[11] = LVOID;
    modetab[12] = 1;
    modetab[13] = 2;
    modetab[14] = 9;               // занесение в modetab описателя  функции void t_msg_send(struct msg_info m)
    modetab[15] = MFUNCTION;
    modetab[16] = LVOIDASTER;
    modetab[17] = 1;
    modetab[18] = LVOIDASTER;
    modetab[19] = startmode = 14;  // занесение в modetab описателя  функции void* interpreter(void* n)
    md = 19;
    keywordsnum = 0;
    lines[line = 1] = 1;
    charnum = 1;
    kw = 1;
    tc = 0;
    /*getnext();
    nextch();
    next = scan();*/
    
    preprocess_file();                //   макрогенерация
    
    fclose(output);
    fclose(input);
    

    input  = fopen("macro.txt", "r");
 
    
    /*if (argc < 2) {
        input = fopen(name, "r");
    } else {
        input = fopen(argv[1], "r");
    }*/
    
    if (input == NULL)
    {
        printf("файл %s не найден\n", name);
    }

    output = fopen("tree.txt", "wt");

    printf("Сканирование\n");

    getnext();
    nextch();
    next = scan();

    ext_decl();                       //   генерация дерева
    return 0;
    lines[line+1] = charnum;
    tablesandtree();
    fclose(output);
    output = fopen("codes.txt", "wt");
    
    codegen();                         //   генерация кода
    
    tablesandcode();
    
    fclose(input);
    fclose(output);
    
    output = fopen("export.txt", "wt");
    fprintf(output, "%i %i %i %i %i %i %i\n", pc, funcnum, id, rp, md, maxdisplg, wasmain);
    
    for (i=0; i<pc; i++)
        fprintf(output, "%i ", mem[i]);
    fprintf(output, "\n");
    
    for (i=0; i<funcnum; i++)
        fprintf(output, "%i ", functions[i]);
    fprintf(output, "\n");
    
    for (i=0; i<id; i++)
        fprintf(output, "%i ", identab[i]);
    fprintf(output, "\n");
    
    for (i=0; i<rp; i++)
        fprintf(output, "%i ", reprtab[i]);
    
    for (i=0; i<md; i++)
        fprintf(output, "%i ", modetab[i]);
    fprintf(output, "\n");
    
    fclose(output);
   
    if (notrobot && (argc < 2))
        import();
    
    return 0;
}
<|MERGE_RESOLUTION|>--- conflicted
+++ resolved
@@ -6,15 +6,9 @@
 // http://www.lysator.liu.se/c/ANSI-C-grammar-y.html
 #define _CRT_SECURE_NO_WARNINGS
 
-<<<<<<< HEAD
 
 const char * name = /* "../../../tests/Misha/wrong.c"; */
-             "../../../tests/Golovan/dining_philosophers.c"; 
-=======
-const char * name = "tests/Egor/Macro/test5.c";
-             /* "../../../tests/Fadeev/import_2.c"; */
-             /* "../../../tests/Golovan/dining_philosophers.c"; */
->>>>>>> ef5c8995
+             "../../../tests/Golovan/dining_philosophers.c";
 
 #include <stdio.h>
 #include <string.h>
