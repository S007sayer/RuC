//  RuC
//
//  Created by Andrey Terekhov on 24/Apr/16.
//  Copyright (c) 2015 Andrey Terekhov. All rights reserved.
//
// http://www.lysator.liu.se/c/ANSI-C-grammar-y.html
#define _CRT_SECURE_NO_WARNINGS

<<<<<<< HEAD
const char * name =  /* "../../../tests/arrays.c"; */
 "../../../tests/Golovan/dining_philosophers.c"; 
=======

const char * name = "../tests/test.c";
             /*"../../../tests/Golovan/dining_philosophers.c";*/
>>>>>>> 68b41eb2


#include <stdio.h>
#include <string.h>
#include <wchar.h>
#include <stdlib.h>

#include "Defs.h"

// Определение глобальных переменных

FILE *input, *output;
double numdouble;
int line=0, charnum=1, cur, next, next1, num, hash, repr, keywordsnum, wasstructdef = 0;
struct {int first; int second;} numr;
int source[SOURCESIZE], lines[LINESSIZE];
int nextchar, curchar, func_def;
int hashtab[256], reprtab[MAXREPRTAB], rp = 1, identab[MAXIDENTAB], id = 2, modetab[MAXMODETAB], md = 1, startmode = 1;
int stack[100], stackop[100], stackoperands[100], stacklog[100], ansttype,
    sp=0, sopnd=-1, aux=0, lastid, curid = 2, lg=-1, displ=-3, maxdispl = 3, maxdisplg = 3, type,
    op = 0, inass = 0, firstdecl;
int iniprocs[INIPROSIZE], procd = 1, arrdim, arrelemlen, was_struct_with_arr, usual;
int instring = 0, inswitch = 0, inloop = 0, lexstr[MAXSTRINGL+1];
int tree[MAXTREESIZE], tc=0, mem[MAXMEMSIZE], pc=4, functions[FUNCSIZE], funcnum = 2, functype, kw = 0, blockflag = 1,
    entry, wasmain = 0, wasret, wasdefault, structdispl, notrobot = 1;
int adcont, adbreak, adcase, adandor;
int predef[FUNCSIZE], prdf = -1, emptyarrdef;
int gotost[1000], pgotost;
int anst, anstdispl, ansttype, leftansttype = -1;         // anst = VAL  - значение на стеке
int g, l, x, iniproc;                                     // anst = ADDR - на стеке адрес значения
                                                          // anst = IDENT- значение в статике, в anstdisl смещение от l или g
                                                          // в ansttype всегда тип возвращаемого значения
// если значение указателя, адрес массива или строки лежит на верхушке стека, то это VAL, а не ADDR

int bad_printf_placeholder = 0;

extern void preprocess_file();

extern void tablesandcode();
extern void tablesandtree();
extern void import();
extern int  getnext();
extern int  nextch();
extern int  scan();
extern void error(int ernum);
extern void codegen();
extern void ext_decl();

int toreprtab(char str[])
{
    int i, oldrepr = rp;
    hash = 0;
    rp += 2;
    for (i=0; str[i] != 0; i++)
    {
        hash += str[i];
        reprtab[rp++] = str[i];
    }
    hash &= 255;
    reprtab[rp++] = 0;
    reprtab[oldrepr] = hashtab[hash] ;
    reprtab[oldrepr+1] = 1;
    return hashtab[hash] = oldrepr;
}

int main(int argc, const char * argv[])
{
    int i;

    for (i=0; i<256; i++)
        hashtab[i] = 0;
    
    // занесение ключевых слов в reprtab
    keywordsnum = 1;
    
    input =  fopen("keywords.txt", "r");
    if (input == NULL)
    {
        printf(" не найден файл %s\n", "keywords.txt");
        exit(1);
    }
    getnext();
    nextch();
    while (scan() != LEOF)   // чтение ключевых слов
        ;
    fclose(input);
    
/*    input  = fopen(name, "r");        //   исходный текст
    output = fopen("macro.txt", "wt");

    if (input == NULL)
    {
        printf(" не найден файл %s\n", name);
        exit(1);
    }
 */
    modetab[1] = 0;
    modetab[2] = MSTRUCT;
    modetab[3] = 2;
    modetab[4] = 4;
    modetab[5] = modetab[7] = LINT;
    modetab[6] = toreprtab("numTh");
    modetab[8] = toreprtab("data");
    modetab[9] = 1;                // занесение в modetab описателя struct{int numTh; int inf;}
    modetab[10] = MFUNCTION;
    modetab[11] = LVOID;
    modetab[12] = 1;
    modetab[13] = 2;
    modetab[14] = 9;               // занесение в modetab описателя  функции void t_msg_send(struct msg_info m)
    modetab[15] = MFUNCTION;
    modetab[16] = LVOIDASTER;
    modetab[17] = 1;
    modetab[18] = LVOIDASTER;
    modetab[19] = startmode = 14;  // занесение в modetab описателя  функции void* interpreter(void* n)
    md = 19;
    keywordsnum = 0;
    lines[line = 1] = 1;
    charnum = 1;
    kw = 1;
    tc = 0;
/*    getnext();
    nextch();
    next = scan();
    
    preprocess_file();                //   макрогенерация
    
    fclose(output);
    fclose(input);
    
    return 0;

    input  = fopen("macro.txt", "r");
 */
    
    if (argc < 2) {
        input = fopen(name, "r");
    } else {
        input = fopen(argv[1], "r");
    }
    
    if (input == NULL)
    {
        printf("файл %s не найден\n", name);
    }

    output = fopen("tree.txt", "wt");
    
    getnext();
    nextch();
    next = scan();

    ext_decl();                       //   генерация дерева
    
    lines[line+1] = charnum;
    tablesandtree();
    fclose(output);
    output = fopen("codes.txt", "wt");
    
    codegen();                         //   генерация кода
    
    tablesandcode();
    
    fclose(input);
    fclose(output);
    
    output = fopen("export.txt", "wt");
    fprintf(output, "%i %i %i %i %i %i %i\n", pc, funcnum, id, rp, md, maxdisplg, wasmain);
    
    for (i=0; i<pc; i++)
        fprintf(output, "%i ", mem[i]);
    fprintf(output, "\n");
    
    for (i=0; i<funcnum; i++)
        fprintf(output, "%i ", functions[i]);
    fprintf(output, "\n");
    
    for (i=0; i<id; i++)
        fprintf(output, "%i ", identab[i]);
    fprintf(output, "\n");
    
    for (i=0; i<rp; i++)
        fprintf(output, "%i ", reprtab[i]);
    
    for (i=0; i<md; i++)
        fprintf(output, "%i ", modetab[i]);
    fprintf(output, "\n");
    
    fclose(output);
   
    if (notrobot && (argc < 2))
        import();
    
    return 0;
}
<|MERGE_RESOLUTION|>--- conflicted
+++ resolved
@@ -6,15 +6,9 @@
 // http://www.lysator.liu.se/c/ANSI-C-grammar-y.html
 #define _CRT_SECURE_NO_WARNINGS
 
-<<<<<<< HEAD
-const char * name =  /* "../../../tests/arrays.c"; */
- "../../../tests/Golovan/dining_philosophers.c"; 
-=======
-
-const char * name = "../tests/test.c";
+
+const char * name = "../../../tests/printf/russian.c";
              /*"../../../tests/Golovan/dining_philosophers.c";*/
->>>>>>> 68b41eb2
-
 
 #include <stdio.h>
 #include <string.h>
