#include "global_vars.h"
#include <stdlib.h>
#include <string.h>

extern int  getnext();
extern int  nextch();
extern int  scaner();
extern int  alignm(int);
extern int  szof(int);
extern void error(int e);
int isconst, onlystrings;

int modeeq(int first_mode, int second_mode)
{
    int n, i, flag = 1, mode;
    if (modetab[first_mode] != modetab[second_mode])
        return 0;
    
    mode = modetab[first_mode];
    // определяем, сколько полей надо сравнивать для различных типов записей
    n = mode == MSTRUCT || mode == MFUNCTION ? 2 + modetab[first_mode + 2] : 1;
    
    for (i = 1; i <= n && flag; i++)
        flag = modetab[first_mode + i] == modetab[second_mode + i];
    
    return flag;
}

int check_duplicates()
{
    // проверяет, имеется ли в modetab только что внесенный тип.
    // если да, то возвращает ссылку на старую запись, иначе - на новую.
    
    int old = modetab[startmode];
    
    while (old)
    {
        if (modeeq(startmode + 1, old + 1))
        {
            md = startmode;
            startmode = modetab[startmode];
            return old + 1;
        }
        else
            old = modetab[old];
    }
    return startmode + 1;
}

int newdecl(int type, int elemtype)
{
    modetab[md] = startmode;
    startmode = md++ ;
    modetab[md++] = type;
    modetab[md++] = elemtype;        // ссылка на элемент
    
    return check_duplicates();
}

int evaluate_params(int num, int formatstr[], int formattypes[], int placeholders[])
{
    int numofparams = 0;
    int i = 0, fsi;
//           for (i=0; i<num; i++)
//           printf("%c %i\n", formatstr[i], formatstr[i]);
    for (i=0; i<num; i++)
    {
        if (formatstr[i] == '%')
        {
            if (fsi = formatstr[++i], fsi != '%')
            {
                if (numofparams == MAXPRINTFPARAMS)
                    error(too_many_printf_params);

                placeholders[numofparams] = fsi;
            }
            switch (fsi) // Если добавляется новый спецификатор -- не забыть внести его в switch в bad_printf_placeholder
            {
                case 'i':
                case 1094:   // 'ц'
                    formattypes[numofparams++] = LINT;
                    break;

                case 'c':
                case 1083:   // л
                    formattypes[numofparams++] = LCHAR;
                    break;

                
                case 'd':
                case 'f':
                case 1074:   // в
                    formattypes[numofparams++] = LFLOAT;
                    break;
                
                case 's':
                case 1089:   // с
                    formattypes[numofparams++] = newdecl(MARRAY, LCHAR);
                    break;
                    
                case '%':
                    break;

                case 0:
                    error(printf_no_format_placeholder);
                    break;
                    
                default:
                    bad_printf_placeholder = fsi;
                    error(printf_unknown_format_placeholder);
                    break;
            }
        }
    }

    return numofparams;
}


int szof(int type)
{
    return type == LDOUBLE ? 8 : type == LCHAR ? 2 : next == LEFTSQBR ? 4 :
    (type > 0 && modetab[type] == MSTRUCT) ? modetab[type + 1] : 4;
}

int is_row_of_char(int t)
{
	return t > 0 && modetab[t] == MARRAY && modetab[t + 1] == LCHAR;
}

int is_function(int t)
{
	return t > 0 && modetab[t] == MFUNCTION;
}

int is_array(int t)
{
	return t > 0 && modetab[t] == MARRAY;
}

int is_pointer(int t)
{
	return t > 0 && modetab[t] == MPOINT;
}

int is_struct(int t)
{
	return t > 0 && modetab[t] == MSTRUCT;
}

int is_float(int t)
{
    return t == LFLOAT || t == LDOUBLE;
}

int is_int(int t)
{
    return t == LINT || t == LLONG || t == LCHAR;
}

void mustbe(int what, int e)
{
	if (scaner() != what)
		error(e);
}

int elemsize(int t)
{
    return sizeof(modetab[t+1]);
}

void totree(int op)
{
	tree[tc++] = op;
//    printf("tc= %i, trtee[tc]= %i\n", tc-1, tree[tc-1]);
}

void totreef(int op)
{
	tree[tc++] = op;
	if (ansttype == LFLOAT
        && ((op >= ASS && op <= DIVASS)
        || (op >= ASSAT && op <= DIVASSAT)
		|| (op >= EQEQ && op <= UNMINUS)))
		tree[tc - 1] += 50;
}

int alignm(int type)
{
    if (type == LDOUBLE)
        return 8;
    else if (type == LCHAR)
        return 2;
    else if (type > 0 && modetab[type] == MSTRUCT)
        return alignm(modetab[type+3]);
    else
        return 4;
}

int getstatic(int type)
{
    int al = alignm(type), d;        // displ < 0 для глобальных переменных
    if (lg > 0)
    {
        d = (displ+al-1)/al*al;
        displ = d + szof(type);      // lg - смещение от l (+1) или от g (-1)
        maxdispl = (displ > maxdispl) ? displ : maxdispl;
    }
    else
    {
        d = displ = (displ-al+1)/al*al - szof(type); 
        maxdisplg = -displ;
    }
    return d;
}

int toidentab(int f, int type)       // f =  0, если не ф-ция, f=1, если метка, f=funcnum, если описание ф-ции,
{                                    // f = -1, если ф-ция-параметр, f>=1000, если это описание типа
//    printf("\n f= %i repr %i rtab[repr] %i rtab[repr+1] %i rtab[repr+2] %i\n", f, repr, reprtab[repr], reprtab[repr+1], reprtab[repr+2]);
	int pred;
	lastid = id;
	if (reprtab[repr + 1] == 0)             // это может быть только MAIN
	{
		if (wasmain)
			error(more_than_1_main);
		wasmain = id;
	}
	pred = identab[id] = reprtab[repr + 1]; // ссылка на описание с таким же представлением в предыдущем блоке
    if (regis)
        identab[id] = -identab[id];
 	if (pred)                    // pred == 0 только для main, эту ссылку портить нельзя
		reprtab[repr + 1] = id;             // ссылка на текущее описание с этим представлением (это в reprtab)

	if (f != 1 && pred >= curid) // один  и тот же идент м.б. переменной и меткой
        
        if (func_def == 3 ? 1 : identab[pred + 1] > 0 ? 1 : func_def == 1 ? 0 : 1)
            error(repeated_decl);  // только определение функции может иметь 2 описания, т.е. иметь предописание

	identab[id + 1] = repr;                 // ссылка на представление
    if (f == -2)                            // #define
    {
        identab[id+2] = 1;
        identab[id+3] = type;               // это целое число, определенное по #define
    }
    else
    {
                                             // дальше тип или ссылка на modetab (для функций и структур)
        identab[id + 2] = type;       // тип -1 int, -2 char, -3 float, -4 long, -5 double,
                                      // если тип > 0, то это ссылка на modetab   
        if (f == 1)
        {
            identab[id + 2] = 0;             // 0, если первым встретился goto, когда встретим метку, поставим 1
            identab[id + 3] = 0;             // при генерации кода когда встретим метку, поставим pc
        }
        else if (f >= 1000)
            identab[id + 3] = f;             // это описание типа, если f > 1000, то f-1000 - это номер иниц проц
        else if (f)
        {
            if (f < 0)
            {
                identab[id + 3] = -(displ++);
                maxdispl = displ;
            }
            else  //identtab[lastid+3]номер функции, если < 0, то это функция-параметр
            {
                identab[id + 3] = f;
                if (func_def == 2)
                {
                    identab[lastid + 1] *= -1;    //это предописание
                    predef[++prdf] = repr;
                }
                else
                {
                    int i;
                    for (i=0; i<=prdf; i++)
                        if (predef[i] == repr)
                            predef[i] = 0;
                }
            }
        }
        else
            identab[id + 3] = getstatic(type);
    }
 	id += 4;
	return lastid;
}

void binop(int sp)
{
    int op = stackop[sp];
	int rtype = stackoperands[sopnd--];
	int ltype = stackoperands[sopnd];
	if (is_pointer(ltype) || is_pointer(rtype))
		error(operand_is_pointer);
    if ((op == LOGOR || op == LOGAND || op == LOR || op == LEXOR || op == LAND
         || op == LSHL || op == LSHR || op == LREM)
         && (is_float(ltype) || is_float(rtype)))
        error(int_op_for_float);
	if (is_int(ltype) && is_float(rtype))
		totree(WIDEN1);
	if (is_int(rtype) && is_float(ltype))
		totree(WIDEN);
	if (is_float(ltype) || is_float(rtype))
		ansttype = LFLOAT;
    if (op == LOGOR || op == LOGAND)
    {
        totree(op);
        tree[stacklog[sp]] = tc++;
    }
    else
        totreef(op);
	if (op >= EQEQ && op <= LGE)
		ansttype = LINT;
	stackoperands[sopnd] = ansttype;
	//    printf("binop sopnd=%i ltype=%i rtype=%i ansttype=%i\n", sopnd, ltype, rtype, ansttype);
	anst = VAL;
    isconst = 0;
}

void expr(int level, int last);

void exprassn(int, int);

void toval()        // надо значение положить на стек, например, чтобы передать параметром
{
    if (anst == VAL || anst == NUMBER || is_struct(ansttype))
        ;
/*    else if (is_struct(ansttype))
    {
        if (!inass)
        {
            if (anst == IDENT)
            {
                tc -= 2;
                totree(COPY0ST);
                totree(anstdispl);
            }
            else      // тут может быть только ADDR
                totree(COPY1ST);
            totree(ansttype);
            anst = VAL;
        }
    }
 */
    else
    {
        if (tree[tc-2] == TIdent)
            tree[tc-2] =
            ansttype  == LCHAR ? TIdenttovalc :
            ansttype == LFLOAT ? TIdenttovalf : TIdenttoval;

        if (!(is_array(ansttype) || is_pointer(ansttype)))
            if (anst == ADDR)
                totree(is_float(ansttype) ? TAddrtovalf :
                       ansttype == LCHAR ? TAddrtovalc : TAddrtoval);
        anst = VAL;
        isconst = 0;
    }
}

void insertwiden()
{
    float f;
    if (isconst)
    {
        f = tree[tc-1];
        tree[tc-2] = TConstf;
        memcpy(&tree[tc-1], &f, sizeof(float));
    }
    else
    {
        tc--;
        totree(WIDEN);
        totree(TExprend);
        isconst = 0;
    }
}

void applid()
{
	lastid = reprtab[repr + 1];
	if (lastid == 1)
		error(ident_is_not_declared);
}


void unarexpr();

void actstring(int type)
{
    int n = 0;
    int adn;
    scaner();
    totree(type == LFLOAT ? TStringf : type == LCHAR ? TStringc : TString);
    adn = tc++;
    do
    {
        exprassn(0, 1);
        if (tree[tc-2] == TConst || tree[tc-2] == TConstc || tree[tc-2] == TConstf)
            ;
//        {
//            tree[tc-2] = tree[tc-1];
//            --tc;
//        }
        else
        {
            error(wrong_init_in_actparam);
        }

        ++n;
    } while (scaner() == COMMA ? scaner(), 1 : 0);

    tree[adn] = n;
    if (cur != END)
    {
        error(no_comma_or_end);
    }
    ansttype = newdecl(MARRAY, type);
    anst = VAL;
}

void mustbestring()
{
    scaner();
    exprassn(0, 1);
    toval();
    sopnd--;
    if (! (ansttype > 0 && modetab[ansttype] == MARRAY && modetab[ansttype+1] == LCHAR) )
        error(not_string_in_stanfunc);
}

void mustbepointstring()
{
    scaner();
    exprassn(0, 1);
    toval();
    sopnd--;
    if (! (ansttype > 0 && modetab[ansttype] == MPOINT && is_array(modetab[ansttype+1])
           && modetab[modetab[ansttype+1]+1] == LCHAR) )
        error(not_point_string_in_stanfunc);
}

void mustbeint()
{
    scaner();
    exprassn(0, 1);
    toval();
    sopnd--;
    if (ansttype != LINT)
        error(not_int_in_stanfunc);
}

void mustberow()
{
    exprassn(0, 1);
    toval();
    sopnd--;
    if (! (ansttype > 0 && modetab[ansttype] == MARRAY))
        error(not_array_in_upb);
}

void mustberowofint()
{
    if (cur == BEGIN)
    {
        actstring(LINT), totree(TExprend);
    }
    else
    {
        exprassn(0, 1);
        toval();
        sopnd--;
        if (ansttype == LINT || ansttype == LCHAR)
        {
            totree(ROWING);
            ansttype = newdecl(MARRAY, LINT);
        }
    }
    if (!(ansttype > 0 && modetab[ansttype] == MARRAY &&
          (modetab[ansttype + 1] == LINT || modetab[ansttype + 1] == LCHAR)))
    {
        error(not_rowofint_in_stanfunc);
    }
}

void mustberowoffloat()
{
    if (scaner() == BEGIN)
    {
        actstring(LFLOAT), totree(TExprend);
    }
    else
    {
        exprassn(0, 1);
        toval();
        sopnd--;
        if (ansttype == LFLOAT)
        {
            totree(ROWINGD);
            ansttype = newdecl(MARRAY, LFLOAT);
        }
    }

    if (!(ansttype > 0 && modetab[ansttype] == MARRAY &&
          modetab[ansttype + 1] == LFLOAT))
    {
        error(not_rowoffloat_in_stanfunc);
    }
}

int primaryexpr()
{
    isconst = 0;
	if (cur == NUMBER)
	{
        isconst = 1;
        if (ansttype == LFLOAT /* || ansttype == LDOUBLE*/) // ansttype задается прямо в сканере
        {
            totree(TConstf);
        }
        else if (ansttype == LCHAR)
        {
            totree(TConstc);
        }
        else
        {
            totree(TConst);
        }
        totree(num);
		stackoperands[++sopnd] = ansttype;
		//        printf("number sopnd=%i ansttype=%i\n", sopnd, ansttype);
		anst = NUMBER;
	}
    else if (cur == STRING)
	{
		int i;
        isconst = 1;
        ansttype = newdecl(MARRAY, LCHAR); // теперь пишем ansttype в анализаторе, а не в сканере
		totree(TStringc);
        totree(num);
        
        for (i=0; i<num; i++)
        {
            totree(TConstc);
            totree(lexstr[i]);
        }
        
		stackoperands[++sopnd] = ansttype;           // ROWOFCHAR
		anst = VAL;
	}
	else if (cur == IDENT)
	{
		applid();
        {
            totree(TIdent);
            totree(lastid);
            stackoperands[++sopnd] = ansttype = identab[lastid + 2];
            anstdispl = identab[lastid + 3];
            anst = IDENT;
        }
	}
	else if (cur == LEFTBR)
	{
        if (next == LVOID)
        {
            scaner();
            mustbe(LMULT, no_mult_in_cast);
            unarexpr();
            if (!is_pointer(ansttype))
                error(not_pointer_in_cast);
            mustbe(RIGHTBR, no_rightbr_in_cast);
            toval();
//            totree(CASTC);
            totree(TExprend);
        }
        else
        {
            int oldsp = sp;
            scaner();
            expr(0, 1);
            mustbe(RIGHTBR, wait_rightbr_in_primary);
            while (sp > oldsp)
                binop(--sp);
        }
	}
	else if (cur <= STANDARD_FUNC_START)            // стандартная функция
	{
        int func = cur;
        if (scaner() != LEFTBR)
            error(no_leftbr_in_stand_func);
        if (func == UPB)
        {
            mustbeint();
            mustbe(COMMA, no_comma_in_act_params_stanfunc);
            

        }
        if (func <= STRCPY && func >= STRLEN)     // функции работы со строками
        {
            if (func >= STRNCAT)
                mustbepointstring();
            else
                mustbestring();
            if (func != STRLEN)
            {
                mustbe(COMMA, no_comma_in_act_params_stanfunc);
                mustbestring();
                if (func == STRNCPY || func == STRNCAT || func == STRNCMP)
                {
                    mustbe(COMMA, no_comma_in_act_params_stanfunc);
                    mustbeint();
                }
            }
                if (func < STRNCAT)
                    stackoperands[++sopnd] = ansttype = LINT;
        }
        else if (func >= SETSIGNAL && func <= WIFI_CONNECT)   // функции Фадеева
        {
            notrobot = 0;
            if (func == SETSIGNAL)
            {
                mustbeint();
                mustbe(COMMA, no_comma_in_act_params_stanfunc);
                mustberowofint();
                mustbe(COMMA, no_comma_in_act_params_stanfunc);
                mustberowofint();
            }
            else if (func == WIFI_CONNECT || func == BLYNK_AUTORIZATION ||
                func == BLYNK_NOTIFICATION)
            {
                mustbestring();
                if (func == WIFI_CONNECT)
                {
                    mustbe(COMMA, no_comma_in_act_params_stanfunc);
                    mustbestring();
                }
            }
            else
            {
                mustbeint();
                if (func != BLYNK_RECEIVE)
                {
                    mustbe(COMMA, no_comma_in_act_params_stanfunc);
                    if (func == BLYNK_TERMINAL)
                        mustbestring();
                    else if (func == BLYNK_SEND)
                        mustbeint();
                    else if (func == BLYNK_PROPERTY)
                    {
                        mustbestring();
                        mustbe(COMMA, no_comma_in_act_params_stanfunc);
                        mustbestring();
                    }
                    else    // BLYNK_LCD
                    {
                        mustbeint();
                        mustbe(COMMA, no_comma_in_act_params_stanfunc);
                        mustbeint();
                        mustbe(COMMA, no_comma_in_act_params_stanfunc);
                        mustbestring();
                    }
                }
                else
                {
                    stackoperands[++sopnd] = ansttype = LINT;
                }
            }
        }
        else if (func <= TMSGSEND  && func >= TGETNUM)
        {                                // процедуры управления параллельными нитями
            if (func == TINIT || func == TDESTROY || func == TEXIT)
                ;                                            // void()
            else if (func == TMSGRECEIVE || func == TGETNUM) // getnum int()   msgreceive msg_info()
            {
                anst = VAL;
                ansttype = stackoperands[++sopnd] = func == TGETNUM ? LINT : 2; // 2 - это ссылка на msg_info
                            //не было параметра,  выдали 1 результат
            }
            else
            {               // MSGSEND void(msg_info)  CREATE int(void*(*func)(void*))
                            // SEMCREATE int(int)  JOIN,  SLEEP,  SEMWAIT,  SEMPOST void(int)
                scaner();   // у этих процедур 1 параметр
                
                if (func == TCREATE)
                {
                    int dn;
                    if (cur != IDENT)
                        error(act_param_not_ident);
                    applid();
                    if (identab[lastid+2] != 15) // 15 - это аргумент типа void* (void*)
                        error(wrong_arg_in_create);
                    
                    stackoperands[sopnd] = ansttype = LINT;
                    dn = identab[lastid+3];
                    if (dn < 0)
                    {
                        totree(TIdenttoval);
                        totree(-dn);
                    }
                    else
                    {
                        totree(TConst);
                        totree(dn);
                    }
                    anst = VAL;
                }
                else
                {
                    leftansttype = 2;
                    exprassn(0, 1);
                    toval();

                    if (func == TMSGSEND)
                    {
                       if (ansttype != 2)   // 2 - это аргумент типа msg_info (struct{int numTh; int data;})
                          error(wrong_arg_in_send);
                       --sopnd;
                    }
                    else
                    {
                        if (!is_int(ansttype))
                        error(param_threads_not_int);
                        if (func == TSEMCREATE)
                            anst = VAL, ansttype = stackoperands[sopnd] = LINT; // съели 1 параметр, выдали int
                        else
                            --sopnd;                // съели 1 параметр, не выдали результата
                    }
                }
            }
        }
        else if (func == RAND)
            ansttype = stackoperands[++sopnd] = LFLOAT;
        else
        {
            scaner();
            exprassn(0, 1);
            toval();
           
               // GETDIGSENSOR int(int port, int pins[]), GETANSENSOR int (int port, int pin)  SETMOTOR и VOLTAGE void (int port, int volt)
            if (func == GETDIGSENSOR || func == GETANSENSOR || func == SETMOTOR || func == VOLTAGE)
            {
                notrobot = 0;
                if (!is_int(ansttype))
                    error(param_setmotor_not_int);
                mustbe(COMMA, no_comma_in_setmotor);
                scaner();
                if (func == GETDIGSENSOR)
                    if (cur == BEGIN)
                        sopnd--, actstring(LINT);
                    else
                        error(getdigsensorerr);
                else
                {
                    exprassn(0, 1);
                    toval();
                    if (!is_int(ansttype))
                        error(param_setmotor_not_int);
                    if (func == SETMOTOR || func == VOLTAGE)
                        sopnd -= 2;
                    else
                        --sopnd, anst = VAL;
                }
                if (func == SETMOTOR || func == VOLTAGE)
                    sopnd-=2;
                else
                    anst = VAL, --sopnd;
            }
            else if (func == ABS && is_int(ansttype))
                    func = ABSI;
            else
            {
                if (is_int(ansttype))
                {
                    totree(WIDEN);
                    ansttype = stackoperands[sopnd] = LFLOAT;
                }
                if (!is_float(ansttype))
                    error(bad_param_in_stand_func);
                if (func == ROUND)
                    ansttype = stackoperands[sopnd] = LINT;
            }
        }
        totree(9500-func);
		mustbe(RIGHTBR, no_rightbr_in_stand_func);
	}
	else
		error(not_primary);
    return isconst;
}

void index_check()
{
	if (!is_int(ansttype))
		error(index_must_be_int);
}

int find_field(int stype)                  // выдает смещение до найденного поля или ошибку
{
    int i, flag = 1, select_displ = 0, al;
    scaner();
    mustbe(IDENT, after_dot_must_be_ident);
    
    for (i = 0; i < modetab[stype+2]; i+=2)        // тут хранится удвоенное n
    {
        int field_type = modetab[stype + 3 + i];
        al = alignm(field_type);
        select_displ = (select_displ+al-1)/al*al;
        if (modetab[stype + 4 + i] == repr)
        {
            stackoperands[sopnd] = ansttype = field_type;
            flag = 0;
            break;
        }
        else
            select_displ += szof(field_type);
            // прибавляем к суммарному смещению длину поля
    }
    if (flag)
        error(no_field);
    return select_displ;
}

void selectend()
{
    while (next == DOT)
        anstdispl += find_field(ansttype);
    
    totree(anstdispl);
    if (is_array(ansttype) || is_pointer(ansttype))
        totree(TAddrtoval);

}

int Norder(int t)     // вычислить размерность массива
{
    int n= 1;
    while ((t = modetab[t+1]) > 0)
        n++;
    return n;
}

void array_init(int t);

void postexpr()
{
	int lid, leftansttyp;
    int was_func = 0;

	lid = lastid;
	leftansttyp = ansttype;
    
    if ((next == DOT || next == ARROW || next == LEFTBR) && anst != IDENT)
        error(wrong_postexpr);
    if (next == DOT)
    {
        isconst = 0;
        if (ansttype < 0 || modetab[ansttype] != MSTRUCT)
            error(select_not_from_struct);
        while (next == DOT)
            anstdispl += find_field(ansttype);
        tree[tc-2] = TSelect;
        tree[tc-1] = anstdispl;
        tree[tc++] = ansttype;
    }
	if (next == LEFTBR)                // вызов функции
	{
		int i, j, n, dn, oldinass = inass;
        isconst = 0;
        was_func = 1;
		scaner();
		if (!is_function(leftansttyp))
			error(call_not_from_function);

        tc -= 2;
		n = modetab[leftansttyp + 2]; // берем количество аргументов функции

		totree(TCall1);
        totree(leftansttyp);
		j = leftansttyp + 3;
		for (i = 0; i<n; i++)          // фактические параметры
		{
			int mdj = leftansttype = modetab[j];      // это вид формального параметра, в ansttype будет вид фактического параметра
			scaner();
			if (is_function(mdj)) // фактическим параметром должна быть функция, в С - это только идентификатор
			{
                if (cur != IDENT)
                    error(act_param_not_ident);
				applid();
				if (identab[lastid + 2] != mdj)
					error(diff_formal_param_type_and_actual);
                dn = identab[lastid+3];
                if (dn < 0)
                {
                    totree(TIdenttoval);
                    totree(-dn);
                }
                else
                {
                    totree(TConst);
                    totree(dn);
                }
                totree(TExprend);
			}
			else
			{
                if (cur == BEGIN && is_array(mdj))
                    actstring(modetab[mdj+1]), totree(TExprend);
                else
                {
                    inass = 0;
                    exprassn(0, 1);
                    toval();
                    totree(TExprend);
                    
                    if (mdj > 0 && mdj != ansttype)
                        error(diff_formal_param_type_and_actual);

                    if (is_int(mdj) && is_float(ansttype))
                        error(float_instead_int);
                    
                    if (is_float(mdj) && is_int(ansttype))
                        insertwiden();
                    --sopnd;
                }
			}
			if (i < n - 1 && scaner() != COMMA)
				error(no_comma_in_act_params);
			j++;
		}
        inass = oldinass;
		mustbe(RIGHTBR, wrong_number_of_params);
		totree(TCall2);
		totree(lid);
		stackoperands[sopnd] = ansttype = modetab[leftansttyp+1];
		anst = VAL;
	}
 
    while (next == LEFTSQBR || next == ARROW || next == DOT)
    {
        isconst = 0;
        while (next == LEFTSQBR) // вырезка из массива (возможно, многомерного)
        {
            int elem_type;
            if (was_func)
                error(slice_from_func);
            if (ansttype < 0 || modetab[ansttype] != MARRAY)   // вырезка не из массива
                error(slice_not_from_array);

            elem_type = modetab[ansttype + 1];
 
            scaner();
            scaner();

            if (anst == IDENT)               // a[i]
            {
                tree[tc - 2] = TSliceident;
                tree[tc - 1] = anstdispl;
            }
            else                             //a[i][j]
                totree(TSlice);
            
            totree(elem_type);
            expr(0, 1);
            if (tree[tc-3] == TIdent)
                tree[tc-3] =
                ansttype  == LCHAR ? TIdenttovalc : TIdenttoval;

//            totree(TExprend);
            index_check();                   // проверка, что индекс int или char

            mustbe(RIGHTSQBR, no_rightsqbr_in_slice);

            stackoperands[--sopnd] = ansttype = elem_type;
            anst = ADDR;
        }
//        totree(TExprend);
        while (next == ARROW)  // это выборка поля из указателя на структуру, если после ->
                               // больше одной точки подряд, схлопываем в 1 select
        {                 // перед выборкой мог быть вызов функции или вырезка элемента массива
            
            if (modetab[ansttype] != MPOINT || modetab[modetab[ansttype + 1]] != MSTRUCT)
                error(get_field_not_from_struct_pointer);
            
            if (anst == IDENT)
                tree[tc-2] = TIdenttoval;
            anst = ADDR;
                             // pointer  мог быть значением функции (VAL) или, может быть,
            totree(TDYNSelect); // anst уже был ADDR, т.е. адрес теперь уже всегда на верхушке стека

            anstdispl = find_field(ansttype = modetab[ansttype + 1]);
            selectend();
        }
        if (next == DOT)

        {
            if (ansttype < 0 || modetab[ansttype] != MSTRUCT)
                error(select_not_from_struct);
            if (anst == VAL)    // структура - значение функции
            {
                int len1 = szof(ansttype);
                anstdispl = 0;
                while (next == DOT)
                    anstdispl += find_field(ansttype);
                totree(COPYST);
                totree(anstdispl);
                totree(szof(ansttype));
                totree(len1);
            }
            else     // ADDR
            {
                totree(TDYNSelect);
                anstdispl = 0;
                selectend();
            }
        }
    }
	if (next == INC || next == DEC) // a++, a--
	{
        int op;
        isconst = 0;
		if (!is_int(ansttype) && !is_float(ansttype))
			error(wrong_operand);

		if (anst != IDENT && anst != ADDR)
			error(unassignable_inc);
		op = (next == INC) ? POSTINC : POSTDEC;
		if (anst == ADDR)
			op += 4;
		scaner();
		totreef(op);
//		if (anst == IDENT)
//			totree(lid);
		anst = VAL;
	}
}

void unarexpr()
{
    int op = cur;
    isconst = 0;
	if (cur == LNOT || cur == LOGNOT || cur == LPLUS || cur == LMINUS ||
        cur == LAND || cur == LMULT ||
        cur == INC  || cur == DEC)
	{
        if (cur == INC || cur == DEC)
        {
            scaner();
            unarexpr();
            if (anst != IDENT && anst != ADDR)
                error(unassignable_inc);
            if (anst == ADDR)
                op += 4;
            totreef(op);
//            if (anst == IDENT)
//                totree(lastid);
            anst = VAL;
        }
        else
        {
            scaner();
            unarexpr();

            if (op == LAND)
            {
                if (anst == VAL)
                    error(wrong_addr);
                
                if (anst == IDENT)
                    tree[tc-2] = TIdenttoaddr;   // &a
                
                stackoperands[sopnd] = ansttype = newdecl(MPOINT, ansttype);
                anst = VAL;
            }
            else if (op == LMULT)
            {
                if (!is_pointer(ansttype))
                    error(aster_not_for_pointer);

                if (anst == IDENT)
                    tree[tc-2] = TIdenttoval;      // *p
                
                stackoperands[sopnd] = ansttype = modetab[ansttype + 1];
                anst = ADDR;
            }
            else
            {
                toval();
                if ((op == LNOT || op == LOGNOT) && ansttype == LFLOAT)
                    error(int_op_for_float);
                else if (op == LMINUS)
                {
                    if (tree[tc-2] == TConst || tree[tc-2] == TConstc)
                        isconst = 1, tree[tc-1] *= -1;
                    else if (tree[tc-2] == TConstf)
                    {
                        float d;
                        memcpy(&d, &tree[tc-1], sizeof(float));
                        d = -d;
                        memcpy(&tree[tc-1], &d, sizeof(float));
                        isconst = 1;
//                        printf("post d= %f\n", d);
                    }
                    else
                        totreef(UNMINUS);
                }
                else if (op == LPLUS)
                    ;
                else
                    totree(op);
                anst = VAL;
            }
        }
    }
    else
        primaryexpr();
    
    postexpr();
    stackoperands[sopnd] = ansttype;
}

void exprinbrkts(int er)
{
	mustbe(LEFTBR, er);
	scaner();
    expr(0, 0);
    toval();
    totree(TExprend);
    mustbe(RIGHTBR, er);
}

int prio(int op)   // возвращает 0, если не операция
{
	return  op == LOGOR ? 1 : op == LOGAND ? 2 : op == LOR ? 3 : op == LEXOR ? 4 : op == LAND ? 5 :
		op == EQEQ ? 6 : op == NOTEQ ? 6 :
		op == LLT ? 7 : op == LGT ? 7 : op == LLE ? 7 : op == LGE ? 7 :
		op == LSHL ? 8 : op == LSHR ? 8 : op == LPLUS ? 9 : op == LMINUS ? 9 :
		op == LMULT ? 10 : op == LDIV ? 10 : op == LREM ? 10 : 0;
}

void subexpr()
{
	int p, oldsp = sp, wasop = 0, ad = 0;
	while ((p = prio(next)))
	{
		wasop = 1;
		toval();
		while (sp > oldsp && stack[sp - 1] >= p)
			binop(--sp);

        if (p <= 2)
        {
            totree(p == 1 ? ADLOGOR : ADLOGAND);
            ad = tc++;
        }

		stack[sp] = p;
        stacklog[sp] = ad;
		stackop[sp++] = next;
		scaner();
		scaner();
		unarexpr();
	}
	if (wasop)
		toval();
	while (sp > oldsp)
		binop(--sp);
}

int intopassn(int next)
{
   return
    next == REMASS || next == SHLASS || next == SHRASS || next == ANDASS || next == EXORASS || next == ORASS;
}
int opassn()
{
	return
    (next == ASS || next == MULTASS || next == DIVASS || next == PLUSASS || next == MINUSASS || intopassn(next))
    ? op = next : 0;
}

void condexpr()
{
	int globtype = 0, adif = 0, r;
	subexpr();                   // logORexpr();
	if (next == QUEST)
	{
        isconst = 0;
		while (next == QUEST)
		{
			toval();
			if (!is_int(ansttype))
				error(float_in_condition);
			totree(TCondexpr);
			scaner();
			scaner();
			sopnd--;
			expr(0, 0);                  // then
            toval();
            totree(TExprend);
			if (!globtype)
				globtype = ansttype;
			sopnd--;
			if (is_float(ansttype))
				globtype = LFLOAT;
			else
			{
				tree[tc] = adif;
				adif = tc++;
			}
			mustbe(COLON, no_colon_in_cond_expr);
			scaner();
			unarexpr();
			subexpr();   // logORexpr();        else or elif
		}
		toval();
		totree(TExprend);
		if (is_float(ansttype))
			globtype = LFLOAT;
		else
		{
			tree[tc] = adif;
			adif = tc++;
		}

        while (adif != 0)
		{
			r = tree[adif];
			tree[adif] = TExprend;
			tree[adif - 1] = is_float(globtype) ? WIDEN : NOP;
			adif = r;
		}

		stackoperands[sopnd] = ansttype = globtype;
	}
	else
		stackoperands[sopnd] = ansttype;
}

void struct_init(int);

int inition(int decl_type)
{
    if (cur == BEGIN)      // это только для структур, массивы идут отдельно
        struct_init(decl_type);

    else if (decl_type < 0 || is_pointer(decl_type) || is_struct(decl_type) ||
        (is_array(decl_type) && modetab[decl_type+1] == LCHAR))
    {                 // Обработка для базовых типов, указателей, структур или строк
        exprassn(0, 1);
        toval();
        totree(TExprend);
        // съедаем выражение, его значение будет на стеке
        sopnd--;
        if (is_int(decl_type) && is_float(ansttype))
            error(init_int_by_float);
//        else if (decl_type != ansttype)
//            error(error_in_initialization);
        
        if (is_float(decl_type) && is_int(ansttype))
            insertwiden();
    }
    else
        error(wrong_init);
    return isconst;
}

void struct_init(int decl_type)   // сейчас modetab[decl_type] равен MSTRUCT
{
    int next_field = decl_type + 3, i, nf = modetab[decl_type+2] / 2;
    if (cur == BEGIN)
    {
        totree(TStructinit);
        totree(nf);
        for (i=0; i<nf; i++)
        {
            scaner();
            inition(modetab[next_field]);
            next_field += 2;
            if (i != nf-1)
            {
                if (next == COMMA)   // поля инициализации идут через запятую, заканчиваются }
                    scaner();
                else
                    error(no_comma_in_init_list);
            }
        }
        
        if (next == END)
//            totree(TExprend);
            scaner();
        else
            error(wait_end);
    }
    else
        inition(decl_type);
    
    leftansttype = decl_type;
}



void exprassn(int level, int last)
{
    int leftanst, leftanstdispl, ltype, rtype, lnext, leftid;
    isconst = 0;
    if (cur == BEGIN)
    {
        if (level == 0)
            error(wrong_assn);
        if (is_struct(leftansttype))
            struct_init(leftansttype);
        else if (is_array(leftansttype)) //пока в RuC присваивать массивы нельзя
          array_init(leftansttype);
        else
            error(init_not_struct);
        stackoperands[++sopnd] = ansttype = leftansttype;
        anst = VAL;
    }
    else
        unarexpr();

    leftid = lastid;
	leftanst = anst;
    leftanstdispl = anstdispl;
    leftansttype = ansttype;
    if (opassn())
    {
        int opp = op;
        lnext = next;
        inass = 1;
        scaner();
        scaner();
        exprassn(level + 1, 0);
        inass = 0;
       
        if (leftanst == VAL)
            error(unassignable);
		rtype = stackoperands[sopnd--];      // снимаем типы операндов со стека
		ltype = stackoperands[sopnd];
        
        if (intopassn(lnext) && (is_float(ltype) || is_float(rtype)))
            error(int_op_for_float);
        
        if (is_array(ltype))
        {
            if (ltype != rtype)         // типы должны быть равны
                error(type_missmatch);
            totree(elemsize(ltype) == 2 ? TArassnc :
                   elemsize(ltype) == 4 ? TArassni : TArassn);
            totree(arrdim);
        }
        else if (is_struct(ltype))       // присваивание в структуру
        {
			if (ltype != rtype)         // типы должны быть равны
				error(type_missmatch);
            if (opp != ASS)             // в структуру можно присваивать только с помощью =
                error(wrong_struct_ass);
            
            if (anst == VAL)
                opp = leftanst == IDENT ? COPY01 : COPY11;
            else
                opp = leftanst == IDENT ? anst == IDENT ? COPY00 : COPY01
                                        : anst == IDENT ? COPY10 : COPY11;
            totree(opp);
            if (leftanst == IDENT)
                totree(leftanstdispl);       // displleft
            if (anst == IDENT)
                totree(anstdispl);           // displright
            totree(ltype);                   // тип
            anst = leftanst;
            anstdispl = leftanstdispl;
		}
		else // оба операнда базового типа или указатели
		{
            if (is_pointer(ltype) && opp != ASS)// в указатель можно присваивать только с помощью =
                error(wrong_struct_ass);
            
			if (is_int(ltype) && is_float(rtype))
				error(assmnt_float_to_int);
            
            toval();
			if (is_int(rtype) && is_float(ltype))
            {
				totree(WIDEN);
                ansttype = LFLOAT;
            }
            if (is_pointer(ltype) && is_pointer(rtype) && ltype != rtype)// проверка нужна только для указателей
                error(type_missmatch);

            if (leftanst == ADDR)
                opp += 11;
            totreef(opp);
//            if (leftanst == IDENT)
//                totree(leftid);
            anst = VAL;
        }
        stackoperands[sopnd] = ansttype = ltype; // тип результата - на стек
	}
	else
        condexpr();    // condexpr учитывает тот факт, что начало выражения в виде unarexpr уже выкушано
}

void expr(int level, int last)
{
	exprassn(level, last);
	while (next == COMMA)
	{
		sopnd--;
		scaner();
		scaner();
		exprassn(level, 1);
	}
    if (last)
        totree(TExprend);
}

void array_init(int decl_type)   // сюда же массив структур
{
    int ad, all = 0;
    if (is_array(decl_type))
    {
        if (cur == BEGIN)
        {
            totree(TBeginit);
            ad = tc++;
            do
            {
                scaner();
                all++;
                array_init(modetab[decl_type+1]);
                onlystrings &= isconst;
            }
            while (scaner() == COMMA);
            
            if (cur == END)
            {
                tree[ad] = all;
//                totree(TExprend);
            }
            else
                error(wait_end);
        }
        else if (cur == STRING)
        {
            if (onlystrings == 0)
                error(string_and_notstring);
            primaryexpr();
            totree(TExprend);
        }
        else
            error(arr_init_must_start_from_BEGIN);
    }
    else if (cur == BEGIN)       // элемент массива - структура
        {
            if (is_struct(decl_type))
                struct_init(decl_type);
            else
                error(begin_with_notarray);
        }
    else
    {
        onlystrings &= inition(decl_type);
    }
}

int arrdef(int t) // вызывается при описании массивов и структур из массивов сразу после idorpnt
{
    arrdim = 0;
    usual = 1;                        // описание массива без пустых границ
    if (is_pointer(t))
        error(pnt_before_array);

    while (next == LEFTSQBR)          // это определение массива (может быть многомерным)
    {
        arrdim++;
        scaner();
        if (next == RIGHTSQBR)
        {
            scaner();
            if (next == LEFTSQBR)     // int a[][]={{1,2,3}, {4,5,6}} - нельзя;
                error(empty_init);    // границы определять по инициализации можно только по последнему изм.
            usual = 0;
        }
        else
        {
            scaner();
            unarexpr();
            condexpr();
            toval();
            if (!is_int(ansttype))
                error(array_size_must_be_int);
            totree(TExprend);
            sopnd--;
            mustbe(RIGHTSQBR, wait_right_sq_br);
        }
        t = newdecl(MARRAY, t); // Меняем тип в identtab (увеличиваем размерность массива)
    }
    return t;
}


void decl_id(int decl_type)    // вызывается из block и extdecl, только эта процедура реально отводит память
{                              // если встретятся массивы (прямо или в структурах), их размеры уже будут в стеке
    int oldid = toidentab(0, decl_type),
    elem_len, elem_type,
    all, adN;                  // all - место в дереве, где будет общее количество выражений в инициализации, для массивов - только признак (1) наличия инициализации
    arrdim = 0;                // arrdim - размерность (0-скаляр), д.б. столько выражений-границ
    elem_type = decl_type;
    
    if (next == LEFTSQBR)      // это определение массива (может быть многомерным)
    {
        totree(TDeclarr);
        adN = tc++;
        elem_len = szof(decl_type);
        decl_type = identab[oldid + 2] = arrdef(decl_type);  // Меняем тип (увеличиваем размерность массива)
        tree[adN] = arrdim;
        if (!usual && next != ASS)
            error(empty_bound_without_init);
    }
    totree(TDeclid);
    totree(oldid);              // ссылка на identab
    totree(elem_type);          // elem_type
    totree(arrdim);             // N
    tree[all = tc++] = 0;       // all
    tree[tc++] = is_pointer(decl_type) ? 0 : was_struct_with_arr;  // proc
    totree(usual);              // usual
    totree(0);                  // массив не в структуре

    if (next == ASS)
    {
        scaner();
        scaner();
        tree[all] = szof(decl_type);
        if (is_array(decl_type))          // инициализация массива
        {
            onlystrings = 1;              // ==1, если только из строк или толоько из конст
            if (!usual)
                tree[adN]--;              // это уменьшение N в Declarr
            array_init(decl_type);
            if (onlystrings)
                tree[all+2] = usual + 2;  // только из строк: 2-без границ, 3-с границами
        }
        else
        {
            inition(decl_type);
        }
    }
}


void block(int b);
// если b=1, то это просто блок, b=2 - блок нити, b=-1 - блок в switch, иначе (b=0) - это блок функции

void statement()
{
	int flagsemicol = 1, oldwasdefault = wasdefault, oldinswitch = inswitch, oldinloop = inloop;
	wasdefault = 0;
	scaner();
	if ((is_int(cur) || is_float(cur) || cur == LVOID || cur == LSTRUCT) && blockflag)
		error(decl_after_strmt);
	if (cur == BEGIN)
	{
		flagsemicol = 0;
		block(1);
	}
    else if (cur == TCREATEDIRECT)
    {
        totree(CREATEDIRECTC);
        flagsemicol = 0;
        block(2);
        totree(EXITC);
    }
	else if (cur == SEMICOLON)
    {
        totree(NOP);
		flagsemicol = 0;
    }
	else if (cur == IDENT && next == COLON)
	{
		int id, i, flag = 1;
		flagsemicol = 0;
		totree(TLabel);
		for (i = 0; flag && i < pgotost - 1; i += 2)
			flag = identab[gotost[i] + 1] != repr;
		if (flag)
		{
			totree(id = toidentab(1, 0));
			gotost[pgotost++] = id;              // это определение метки, если она встретилась до переходов на нее
			gotost[pgotost++] = -line;
		}
		else
		{
			id = gotost[i - 2];
			repr = identab[id + 1];
			if (gotost[i - 1] < 0)
				error(repeated_label);
			totree(id);
		}
		identab[id + 2] = 1;

		scaner();
		statement();
	}
	else
	{
		blockflag = 1;
        
		switch (cur)
		{
            case PRINT:
            {
                mustbe(LEFTBR, no_leftbr_in_printid);
                do
                {
                     scaner();
                     exprassn(0, 1);
                     toval();
                     totree(TPrint);
                     totree(ansttype);
                     totree(TExprend);
                     if (is_pointer(ansttype))
                         error(pointer_in_print);
                     sopnd--;
				}while (next == COMMA ? scaner(), 1 : 0);
                mustbe(RIGHTBR, no_rightbr_in_printid);

            }
                break;
				
			case GET:
			{
				mustbe(LEFTBR, no_leftbr_in_printid);
				do
				{
					 scaner();
					 exprassn(0, 1);
					 toval();
					 totree(TGet);
					 totree(ansttype);
					 totree(TExprend);
					 sopnd--;
				}while (next == COMMA ? scaner(), 1 : 0);
				mustbe(RIGHTBR, no_rightbr_in_printid);
			}
				break;

            case PRINTID:
            {
                mustbe(LEFTBR, no_leftbr_in_printid);
                do
                {
                    int r;
                    mustbe(IDENT, no_ident_in_printid);
                    lastid = reprtab[repr + 1];
                    if (lastid == 1)
                        error(ident_is_not_declared);
                    totree(TPrintid);
                    totree(lastid);
                    r = identab[lastid+1] + 2;
                    do
                    {
                        totree(reprtab[r++]);
                    }
                    while (reprtab[r] != 0);
                    totree('=');
                    totree('\0');
                }
                while (next == COMMA ? scaner(), 1 : 0);
                mustbe(RIGHTBR, no_rightbr_in_printid);
            }
                break;

			case GETID:
			{
						  mustbe(LEFTBR, no_leftbr_in_printid);
				do
				{
					mustbe(IDENT, no_ident_in_printid);
						  lastid = reprtab[repr + 1];
						  if (lastid == 1)
							  error(ident_is_not_declared);
						  totree(TGetid);
						  totree(lastid);
				}
				while (next == COMMA ? scaner(), 1 : 0);
				mustbe(RIGHTBR, no_rightbr_in_printid);
			}
				break;

            case PRINTF:
            {
                        int formatstr[MAXSTRINGL];
                        int formattypes[MAXPRINTFPARAMS];
                        int placeholders[MAXPRINTFPARAMS];
                        int paramnum = 0;
                        int sumsize = 0;
                        int i = 0, fnum;

                        mustbe(LEFTBR, no_leftbr_in_printf);
                        if (scaner() != STRING)              //выкушиваем форматную строку
                            error(wrong_first_printf_param);

                        for (i=0; i<num; i++)
                            formatstr[i] = lexstr[i];
                        formatstr[num] = 0;

                        paramnum = evaluate_params(fnum = num, formatstr, formattypes, placeholders);
                        totree(TPrintf);
                        totree(sumsize);

                        totree(TStringform);
                        totree(fnum);

                        for(i = 0; i<fnum; i++)
                            totree(formatstr[i]);

                
                        for (i = 0; scaner() == COMMA; i++)
                        {
                            if (i >= paramnum)
                                error(wrong_printf_param_number);

                            scaner();

                            exprassn(0, 1);
                            toval();
//                            totree(TExprend);

                    if (formattypes[i] == LFLOAT && (ansttype == LINT || ansttype == LCHAR))
                        insertwiden();
                            else if (formattypes[i] != ansttype && (formattypes[i] != LCHAR && ansttype != LINT) && (formattypes[i] != LINT && ansttype != LCHAR)) {
                                bad_printf_placeholder = placeholders[i];
                                error(wrong_printf_param_type);
                            }

                            sumsize += szof(formattypes[i]);
                            --sopnd;
                        }

                        if (cur != RIGHTBR)
                            error(no_rightbr_in_printf);

                        if (i != paramnum)
                            error(wrong_printf_param_number);

                        totree(0);
            }
                break;

            case LBREAK:
            {
                           if (!(inloop || inswitch))
                               error(break_not_in_loop_or_switch);
                           totree(TBreak);
            }
                break;
            case LCASE:
            {
                          if (!inswitch)
                              error(case_or_default_not_in_switch);
                          if (wasdefault)
                              error(case_after_default);
                          totree(TCase);
                          scaner();
                          unarexpr();
                          condexpr();
                          toval();
                          totree(TExprend);
                          if (ansttype == LFLOAT)
                              error(float_in_switch);
                          sopnd--;
                          mustbe(COLON, no_colon_in_case);
                          flagsemicol = 0;
                          statement();
            }
                break;
            case LCONTINUE:
            {
                              if (!inloop)
                                  error(continue_not_in_loop);
                              totree(TContinue);
            }
                break;
            case LDEFAULT:
            {
                             if (!inswitch)
                                 error(case_or_default_not_in_switch);
                             mustbe(COLON, no_colon_in_case);
                             wasdefault = 1;
                             flagsemicol = 0;
                             totree(TDefault);
                             statement();
            }
                break;
            case LDO:
            {
                        inloop = 1;
                        totree(TDo);
                        statement();
                        if (next == LWHILE)
                        {
                            scaner();
                            exprinbrkts(cond_must_be_in_brkts);
                            sopnd--;
                        }
                        else
                            error(wait_while_in_do_stmt);
            }
                break;
            case LFOR:
            {
                         int fromref, condref, incrref, stmtref;
                         mustbe(LEFTBR, no_leftbr_in_for);
                         totree(TFor);
                         if (check_nested_for)
                             totree(0);  // Здесь будет флаг вложенности
                         fromref = tc++;
                         condref = tc++;
                         incrref = tc++;
                         stmtref = tc++;
                         if (scaner() == SEMICOLON)             // init
                             tree[fromref] = 0;
                         else
                         {
                             tree[fromref] = tc;
                             expr(0, 1);
                             sopnd--;
                             mustbe(SEMICOLON, no_semicolon_in_for);
                         }
                         if (scaner() == SEMICOLON)             // cond
                             tree[condref] = 0;
                         else
                         {
                             tree[condref] = tc;
                             expr(0, 1);
                             toval();
                             totree(TExprend);
                             sopnd--;
                             mustbe(SEMICOLON, no_semicolon_in_for);
                             sopnd--;
                         }
                         if (scaner() == RIGHTBR)              // incr
                             tree[incrref] = 0;
                         else
                         {
                             tree[incrref] = tc;
                             expr(0, 1);
                             sopnd--;
                             mustbe(RIGHTBR, no_rightbr_in_for);
                         }
                         flagsemicol = 0;
                         tree[stmtref] = tc;
                         inloop = 1;
                         statement();
<<<<<<< HEAD
				         totree(TForEnd);
=======
                         totree(TForEnd);
>>>>>>> 461d41d6
            }
                break;
            case LGOTO:
            {
                          int i, flag = 1;
                          mustbe(IDENT, no_ident_after_goto);
                          totree(TGoto);
                          for (i = 0; flag && i < pgotost - 1; i += 2)
                              flag = identab[gotost[i] + 1] != repr;
                          if (flag)
                          {
            // первый раз встретился переход на метку, которой не было, в этом случае
            // ссылка на identtab, стоящая после TGoto, будет отрицательной
                              totree(-toidentab(1, 0));
                              gotost[pgotost++] = lastid;
                          }
                          else
                          {
                              int id = gotost[i - 2];
                              if (gotost[id + 1] < 0)          // метка уже была
                              {
                                  totree(id);
                                  break;
                              }
                              totree(gotost[pgotost++] = id);
                          }
                          gotost[pgotost++] = line;
            }
                break;
            case LIF:
            {
                        int elseref;
                        totree(TIf);
                        elseref = tc++;
                        flagsemicol = 0;
                        exprinbrkts(cond_must_be_in_brkts);
                        sopnd--;
                        statement();
                        if (next == LELSE)
                        {
                            scaner();
                            tree[elseref] = tc;
                            statement();
                        }
                        else
                            tree[elseref] = 0;
            }
                break;
            case LRETURN:
            {
                    int ftype = modetab[functype + 1];
                    wasret = 1;
                    if (next == SEMICOLON)
                    {
                        if (ftype != LVOID)
                            error(no_ret_in_func);
                        totree(TReturnvoid);
                    }
                    else
                    {
                    if (ftype == LVOIDASTER)
                        flagsemicol = 0;
                    else
                    {
                        if (ftype == LVOID)
                            error(notvoidret_in_void_func);
                        totree(TReturnval);
                        totree(ftype);
                        scaner();
                        expr(0, 1);
                        toval();
                        sopnd--;
                        if (ftype == LFLOAT && (ansttype == LINT || ansttype == LCHAR))
                            totree(WIDEN);
                        else if (ftype != ansttype)
                            error(bad_type_in_ret);
                        totree(TExprend);
                    }
                    }
        }
                break;
            case LSWITCH:
            {
                            totree(TSwitch);
                            exprinbrkts(cond_must_be_in_brkts);
                            if (ansttype != LCHAR && ansttype != LINT)
                                error(float_in_switch);
                            sopnd--;
                            scaner();
                            inswitch = 1;
                            block(-1);
                            flagsemicol = 0;
                            wasdefault = 0;
            }
                break;
            case LWHILE:
            {
                           inloop = 1;
                           totree(TWhile);
                           flagsemicol = 0;
                           exprinbrkts(cond_must_be_in_brkts);
                           sopnd--;
                           statement();
            }
                break;
		default:
			expr(0, 1);
            sopnd--;
		}
	}
	if (flagsemicol && scaner() != SEMICOLON)
		error(no_semicolon_after_stmt);
	wasdefault = oldwasdefault;
	inswitch = oldinswitch;
    inloop = oldinloop;    
}

int idorpnt(int e, int t)
{
	if (next == LMULT)
    {
        scaner();
        t = t == LVOID ? LVOIDASTER : newdecl(MPOINT, t);
    }
    mustbe(IDENT, e);
    return t;
}

int gettype();

int struct_decl_list()
{
	int field_count = 0, i, t, elem_type, curdispl = 0, wasarr = 0, tstrbeg;
    int loc_modetab[100], locmd = 3, al;
    loc_modetab[0] = MSTRUCT;
    tstrbeg = tc;
    totree(TStructbeg);
    tree[tc++] = 0;           // тут будет номер иниц процедуры

    scaner();
    scaner();

    
    do
	{
        int oldrepr;
		t = elem_type = idorpnt(wait_ident_after_semicomma_in_struct, gettype());
        oldrepr = repr;
        if (next == LEFTSQBR)
        {
            int adN, all;
            totree(TDeclarr);
            adN = tc++;
            t = arrdef(elem_type);  // Меняем тип (увеличиваем размерность массива)
            tree[adN] = arrdim;
            
            totree(TDeclid);
            totree(curdispl);
            totree(elem_type);
            totree(arrdim);             // N
            tree[all = tc++] = 0;       // all
            tree[tc++] = was_struct_with_arr;  // proc
            totree(usual);              // usual
            totree(1);              // признак, что массив в структуре
            wasarr = 1;
            if (next == ASS)
            {
                scaner();
                scaner();
                if (is_array(t))          // инициализация массива
                {
                    onlystrings = 2;
                    tree[all] = 1;
                    if (!usual)
                        tree[adN]--;              // это уменьшение N в Declarr
                    array_init(t);
                    if (onlystrings == 1)
                        tree[all+2] = usual + 2;  // только из строк 2 - без границ, 3 - с границами
                    
                }
                else
                {
/*                    structdispl = identab[oldid+3];
                    tree[all] = inition(t);
*/              }
            }                         // конец ASS
        }                             // конец LEFTSQBR
        loc_modetab[locmd++] = t;
        loc_modetab[locmd++] = oldrepr;
        field_count++;
        al = alignm(t);
        curdispl = (curdispl+al-1)/al*al;   // выравнивание
        curdispl += szof(t);                // прибавление длины поля

		if (scaner() != SEMICOLON)
			error(no_semicomma_in_struct);
	}
    while (scaner() != END);

    if (wasarr)
    {
        totree(TStructend);
        totree(tstrbeg);
        tree[tstrbeg+1] = was_struct_with_arr = procd++;
    }
    else
    {
        tree[tstrbeg] = NOP;
        tree[tstrbeg+1] = NOP;
    }

	loc_modetab[1] = curdispl;                       // тут длина структуры
	loc_modetab[2] = field_count * 2;
    
    // меняем поля местами - double вперед, char в конец
    
    modetab[md] = startmode;
    startmode = md++;
	for (i = 0; i < locmd; i++)
		modetab[md++] = loc_modetab[i];
	return check_duplicates();
}

int gettype()
{
    // gettype() выедает тип (кроме верхних массивов и указателей)
    // при этом, если такого типа нет в modetab, тип туда заносится;
    // возвращает отрицательное число(базовый тип), положительное (ссылка на modetab) или 0, если типа не было
    
    was_struct_with_arr = 0;
    if (cur == REGR)
    {
        scaner();
        regis = 1;
        if (!is_int(type = cur) && !is_float(type))
            error(wrong_register);
    }
    
	if (is_int(type = cur) || is_float(type)|| type == LVOID)
        return(cur == LLONG ? LINT : type);
	else if (type == LSTRUCT)
	{
		if (next == BEGIN)             // struct {
			return(struct_decl_list());
		else if (next == IDENT)
		{
			int l = reprtab[repr + 1];
			scaner();
			if (next == BEGIN)         // struct key {
			{
                // если такое описание уже было, то это ошибка - повторное описание
 				int lid;
				wasstructdef = 1;      // это  определение типа (может быть, без описания переменных)
				toidentab(1000, 0);
 				lid = lastid;
				identab[lid + 2] = struct_decl_list();
                identab[lid + 3] = 1000 + was_struct_with_arr;
                return identab[lid+2];
			}
			else
			{                           // struct key это применение типа
				if (l == 1)
					error(ident_is_not_declared);
                was_struct_with_arr = identab[l+3] - 1000;
				return(identab[l + 2]);
			}
		}
		else
			error(wrong_struct);
	}
    else if (cur == IDENT)
    {
        applid();
        if (identab[lastid+3] < 1000)
            error(ident_not_type);
        was_struct_with_arr = identab[lastid+3] - 1000;
        return identab[lastid+2];
    }
    else
        error(not_decl);
	return 0;
}

void block(int b)
// если b=1, то это просто блок, b=2 - блок нити, b=-1 - блок в switch, иначе (b=0) - это блок функции

{
	int oldinswitch = inswitch;
	int notended = 1, i, olddispl, oldlg = lg, firstdecl;
    inswitch = b < 0;
	totree(TBegin);
	if (b)
	{
		olddispl = displ;
		curid = id;
	}
	blockflag = 0;
    regis = 0;

    while ((next == REGR ? (scaner(), regis = 1) : 1 ) ?
        is_int(next) || is_float(next) || next == LSTRUCT || next == LVOID : 0)
	{
        int repeat = 1;
		scaner();
		firstdecl = gettype();
		if (wasstructdef && next == SEMICOLON)
		{
			scaner();
			continue;

		}
		do
		{
			decl_id(idorpnt(after_type_must_be_ident, firstdecl));
			if (next == COMMA)
				scaner();
			else if (next == SEMICOLON)
			{
				scaner();
				regis = repeat = 0;
			}
			else
				error(def_must_end_with_semicomma);
		}
        while (repeat);
	}

	// кончились описания, пошли операторы до }

	do
	{
        if (b == 2  ? next == TEXIT : next == END)
		{
			scaner();
			notended = 0;
		}
		else
			statement();
	}
    while (notended);
                    
	if (b)
	{
		for (i = id - 4; i >= curid; i -= 4)
            reprtab[identab[i + 1] + 1] = abs(identab[i]);
		displ = olddispl;
	}
	inswitch = oldinswitch;
	lg = oldlg;
	totree(TEnd);
}

void function_definition()
{
	int fn = identab[lastid + 3], i, pred, oldrepr = repr, ftype, n, fid = lastid;
    int olddispl = displ;
	pgotost = 0;
	functype = identab[lastid + 2];
	ftype = modetab[functype + 1];
	n = modetab[functype + 2];
	wasret = 0;
	displ = 0;
	maxdispl = 0;
	lg = 1;
	if ((pred = identab[lastid]) > 1)            // был прототип
    {
        if (functype != identab[pred + 2])
            error(decl_and_def_have_diff_type);
        identab[pred+3] = fn;
    }
	curid = id;
	for (i = 0; i < n; i++)
	{
		type = modetab[functype + i + 3];
		repr = functions[fn + i + 1];
		if (repr > 0)
			toidentab(0, type);
		else
		{
			repr = -repr;
			toidentab(-1, type);
		}
	}
	functions[fn] = tc;
	totree(TFuncdef);
	totree(fid);
	pred = tc++;
	repr = oldrepr;
    
	block(0);
    
	if (ftype == LVOID)
	{
		tc--;
		totree(TReturnvoid);
		totree(TEnd);
    }
	if (ftype != LVOID && !wasret)
		error(no_ret_in_func);
    
	for (i = id - 4; i >= curid; i -= 4)
        reprtab[identab[i + 1] + 1] = identab[i];

	for (i = 0; i < pgotost - 1; i += 2)
	{
		repr = identab[gotost[i] + 1];
		hash = gotost[i + 1];
		if (hash < 0)
			hash = -hash;
		if (!identab[gotost[i] + 2])
			error(label_not_declared);
	}
	curid = 2;                            // все функции описываются на одном уровне
    tree[pred] = maxdispl;    // + 1;?
	lg = -1;
    displ = olddispl;
}

int func_declarator(int level, int func_d, int firstdecl)
{
	// на 1 уровне это может быть определением функции или предописанием, на остальных уровнях - только декларатором (без идентов)

	int loc_modetab[100], locmd, numpar = 0, ident, maybe_fun, repeat = 1, i, wastype = 0, old;

	loc_modetab[0] = MFUNCTION;
	loc_modetab[1] = firstdecl;
	loc_modetab[2] = 0;
	locmd = 3;

	while (repeat)
	{
		if (cur == LVOID || is_int(cur) || is_float(cur) || cur == LSTRUCT)
		{
			maybe_fun = 0;    // м.б. параметр-ф-ция? 0 - ничего не было, 1 - была *, 2 - была [
			ident = 0;        // = 0 - не было идента, 1 - был статический идент, 2 - был идент-параметр-функция
			wastype = 1;
			type = gettype();
            if (next == LMULT)
            {
                maybe_fun = 1;
                scaner();
                type = type == LVOID ? LVOIDASTER : newdecl(MPOINT, type);
            }
			if (level)
			{
				if (next == IDENT)
				{
					scaner();
					ident = 1;
					functions[funcnum++] = repr;
				}
			}
			else if (next == IDENT)
				error(ident_in_declarator);
            
			if (next == LEFTSQBR)
			{
				maybe_fun = 2;
                
				if (is_pointer(type) && ident == 0)
					error(aster_with_row);
                
				while (next == LEFTSQBR)
				{
					scaner();
					mustbe(RIGHTSQBR, wait_right_sq_br);
					type = newdecl(MARRAY, type);
				}
			}
		}
		if (cur == LVOID)
		{
            type = LVOID;
			wastype = 1;
			if (next != LEFTBR)
				error(par_type_void_with_nofun);
		}
        
		if (wastype)
		{
			numpar++;
			loc_modetab[locmd++] = type;

			if (next == LEFTBR)
			{
				scaner();
				mustbe(LMULT, wrong_fun_as_param);
				if (next == IDENT)
				{
					if (level)
					{
						scaner();
						if (ident == 0)
							ident = 2;
						else
							error(two_idents_for_1_declarer);
						functions[funcnum++] = -repr;
					}
					else
						error(ident_in_declarator);
				}
				mustbe(RIGHTBR, no_right_br_in_paramfun);
				mustbe(LEFTBR, wrong_fun_as_param);
				scaner();
				if (maybe_fun == 1)
					error(aster_before_func);
				else if (maybe_fun == 2)
					error(array_before_func);

				old = func_def;
				loc_modetab[locmd - 1] = func_declarator(0, 2, type);
				func_def = old;
			}
			if (func_d == 3)
				func_d = ident > 0 ? 1 : 2;
			else if (func_d == 2 && ident > 0)
				error(wait_declarator);
			else if (func_d == 1 && ident == 0)
				error(wait_definition);

			if (scaner() == COMMA)
			{
				scaner();
			}
			else
			if (cur == RIGHTBR)
				repeat = 0;
		}
		else if (cur == RIGHTBR)
		{
			repeat = 0;
			func_d = 0;
		}
		else
			error(wrong_param_list);
	}
	func_def = func_d;
	loc_modetab[2] = numpar;
    
    modetab[md] = startmode;
    startmode = md++;
	for (i = 0; i < numpar + 3; i++)
		modetab[md++] = loc_modetab[i];

	return check_duplicates();
}

void ext_decl()
{
    int i;
	do            // top level описания переменных и функций до конца файла
	{
		int repeat = 1, funrepr, first = 1;
		wasstructdef = 0;
		scaner();
        regis = 0;
		firstdecl = gettype();
		if (wasstructdef && next == SEMICOLON)
		{                                      // struct point {float x, y;};
			scaner();
			continue;
		}

		func_def = 3;   // func_def = 0 - (), 1 - определение функции, 2 - это предописание, 3 - не знаем или вообще не функция

//		if (firstdecl == 0)
//			firstdecl = LINT;
        
		do            // описываемые объекты через ',' определение функции может быть только одно, никаких ','
		{
            type = firstdecl;
            if (next == LMULT)
            {
                scaner();
                type = firstdecl == LVOID ? LVOIDASTER : newdecl(MPOINT, firstdecl);
            }
            mustbe(IDENT, after_type_must_be_ident);

			if (next == LEFTBR)             // определение или предописание функции
			{
				int oldfuncnum = funcnum++, firsttype = type;
				funrepr = repr;
				scaner();
				scaner();
				type = func_declarator(first, 3, firsttype);  // выкушает все параметры до ) включительно
				if (next == BEGIN)
				{
					if (func_def == 0)
						func_def = 1;
				}
				else if (func_def == 0)
					func_def = 2;
				// теперь я точно знаю, это определение ф-ции или предописание (func_def=1 или 2)
				repr = funrepr;
                
				toidentab(oldfuncnum, type);

				if (next == BEGIN)
				{
					scaner();
					if (func_def == 2)
						error(func_decl_req_params);

					function_definition();
					goto ex;
				}
				else
				{
					if (func_def == 1)
						error(function_has_no_body);
				}
			}
			else
			if (firstdecl == LVOID)
				error(only_functions_may_have_type_VOID);

			// описания идентов-не-функций
            
			if (func_def == 3)
				decl_id(type);
            
			if (next == COMMA)
			{
				scaner();
				first = 0;
			}
			else if (next == SEMICOLON)
			{
				scaner();
				repeat = 0;
			}
			else
				error(def_must_end_with_semicomma);
		}
        while (repeat);
        
	ex:;
	}
    while (next != LEOF);

	if (wasmain == 0)
		error(no_main_in_program);
    for (i=0; i<=prdf; i++)
        if (predef[i])
            error(predef_but_notdef);
    totree(TEnd);
}<|MERGE_RESOLUTION|>--- conflicted
+++ resolved
@@ -1852,11 +1852,8 @@
                          tree[stmtref] = tc;
                          inloop = 1;
                          statement();
-<<<<<<< HEAD
-				         totree(TForEnd);
-=======
+
                          totree(TForEnd);
->>>>>>> 461d41d6
             }
                 break;
             case LGOTO:
