//
//  mipsopt.c
//
//  Created by Andrey Terekhov on 21/11/18.
//  Copyright (c) 2018 Andrey Terekhov. All rights reserved.
//
#include "global_vars.h"
#include <stdlib.h>
extern void tablesandtree();

int t, op, opnd, firststruct = 1;

/**
 *	Индекс в таблице идентификаторов текущего итератора for
 *	@note мы оптимизируем только циклы с одним итератором
 */
int iterator;

/**
 *	Шаг, с которым увеличивается текущий итератор
 *	@note мы оптимизируем только инкременты с шагом-константой
 */
int step;

/**
 *	Это массив для выражений вырезок индуцированных переменных
 *	Формат записи: индекс начала предыдущей записи, флаг, была ли объявлена переменная, выражение для вырезки
 */
int ind_vars[MAXIDENTAB];

/**
 *	Текущий размер таблицы индуцированных переменных
 */
int ind_vars_counter, ind_vars_start;

/** Проверяет, одинаковые ли выражения для вырезок индуцированных переменных */
int ind_vars_equal(int first_ind_var, int second_ind_var)
{
	int i = 1;

	do
	{
		if (ind_vars[first_ind_var + i] != ind_vars[second_ind_var + i])
			return 0;
		i++;
	} while (ind_vars[first_ind_var + i] != TExprend);
	return 1;
}

int ind_var_add(int *record, int length)
{
	ind_vars[ind_vars_counter] = ind_vars_start;
	ind_vars_start = ind_vars_counter++;

	ind_vars[ind_vars_counter++] = 0; // Еще не была объявлена
	for (int i = 0; i < length; i++)
	{
		ind_vars[ind_vars_counter++] = record[i];
	}

	// Checking duplicates
	int old = ind_vars[ind_vars_start];
	while (old)
	{
		if (ind_vars_equal(ind_vars_start + 1, old + 1))
		{
			ind_vars_counter = ind_vars_start;
			ind_vars_start = ind_vars[ind_vars_start];
			return old + 1;
		}
		else
			old = ind_vars[old];
	}

	return ind_vars_start + 1;
}


int mcopy()
{
//    printf("tc= %i tree[tc]= %i\n", tc, tree[tc]);
    return mtree[mtc++] = tree[tc++];
}

void mtotree(int op)
{
	mtree[mtc++] = op;
}

int munop(int t)  // один операнд, возвращает n+1, где n = числу параметров
{
    switch (t)
    {
        case POSTINC:
        case POSTDEC:
        case INC:
        case DEC:
            
        case POSTINCR:
        case POSTDECR:
        case INCR:
        case DECR:

        case POSTINCAT:
        case POSTDECAT:
        case INCAT:
        case DECAT:

        case POSTINCATR:
        case POSTDECATR:
        case INCATR:
        case DECATR:

        case LNOT:
        case LOGNOT:
        case UNMINUS:
        case UNMINUSR:
         
        case TAddrtoval:
        case TAddrtovalc:
        case TAddrtovalf:
        case WIDEN:
        case WIDEN1:
            
            return 1;

        case TPrint:
		case TGet:
        case TDYNSelect:

            return 2;
            
        default:
            
            return 0;
    }
}

int mbinop(int t)   // два операнда, возвращает n+1, где n = числу параметров
{
    switch (t)
    {
            
        case LOGAND:
        case LOGOR:
            
        case TArassn:
        case TArassni:
        case TArassnc:
            
            op += 1000;
            return 2;
            
        case REMASS:
        case SHLASS:
        case SHRASS:
        case ANDASS:
        case EXORASS:
        case ORASS:
            
        case ASS:
        case PLUSASS:
        case MINUSASS:
        case MULTASS:
        case DIVASS:
            
        case ASSR:
        case PLUSASSR:
        case MINUSASSR:
        case MULTASSR:
        case DIVASSR:

        case REMASSAT:
        case SHLASSAT:
        case SHRASSAT:
        case ANDASSAT:
        case EXORASSAT:
        case ORASSAT:
            
        case ASSAT:
        case PLUSASSAT:
        case MINUSASSAT:
        case MULTASSAT:
        case DIVASSAT:

        case ASSATR:
        case PLUSASSATR:
        case MINUSASSATR:
        case MULTASSATR:
        case DIVASSATR:

        case LREM:
        case LSHL:
        case LSHR:
        case LAND:
        case LEXOR:
        case LOR:
            
        case LPLUS:
        case LMINUS:
        case LMULT:
        case LDIV:
        case EQEQ:
        case NOTEQ:
        case LLT:
        case LGT:
        case LLE:
        case LGE:
            
        case EQEQR:
        case NOTEQR:
        case LLTR:
        case LGTR:
        case LLER:
        case LGER:
        case LPLUSR:
        case LMINUSR:
        case LMULTR:    
        case LDIVR:

            
            op += 1000;
            return 1;
            
        case COPY11:
            op += 1000;
            return 2;
            
        case COPY01:
        case COPY10:
            op += 1000;
            return 3;
            
        case COPY00:
            op += 1000;
            return 4;
            
        default:
            return 0;
    }
}

void mexpr();
int operand();

void mstatement();

void mblock();

void mark_nested_for()
{
	int flag_nested_for_ref = tc;
	int temp_tc = tc + 1;
	while (tree[temp_tc] != TForEnd)
	{
		if (tree[temp_tc] == TFor)
		{
			return;
		}
		temp_tc++;
	}
<<<<<<< HEAD
	
=======

>>>>>>> 461d41d6
	if (tree[temp_tc] == TForEnd)
		tree[flag_nested_for_ref] = 1;
}

<<<<<<< HEAD
int satistifies_ind_var_pattern(int t)
{
	// В рамках оптимизации индуцированных переменных мы оптимизируем только
	// инкременты вида i++, i--, ++i, --i, i += const и i -= const
	// Если выражение совпадает с паттерном, то в переменную iterator будет записан id переменной,
	// а в step - шаг увеличения/уменьшения

	if (tree[t] != TIdent)
		return 0;

	// Далее только варианты с tree[t] == TIdent
	if ((tree[t + 2] == POSTINC || tree[t + 2] == INC || tree[t + 2] == POSTDEC || tree[t + 2] == DEC) && tree[t + 3] == TExprend)
	{
		// i++ or ++i
		iterator = tree[t + 1];
		step = (tree[t + 2] == POSTINC || tree[t + 2] == INC) ? 1 : -1;
		return 1;
	}
	else if (tree[t + 2] == TConst && (tree[t + 4] == PLUSASS || tree[t + 4] == MINUSASS) && tree[t + 3] == TExprend)
	{
		// i += const or i -= const
		iterator = tree[t + 1];
		step = tree[t + 3] * (tree[t + 4] == PLUSASS ? 1 : -1);
		return 1;
	}

	return 0;
}

void opt_for_statement()
{
	mcopy();
	int has_nested_for = 1;
	if (check_nested_for)
	{
		mark_nested_for();
		has_nested_for =  1 - tree[tc];
		mcopy();
	}

	int fromref = mcopy();
	int condref = mcopy();
	int incrref = mcopy();
	/*int stmtref = */mcopy(); // Эта переменная вообще не нужна

=======
void opt_for_statement()
{
	mcopy();
	if (check_nested_for)
	{
		mark_nested_for();
		mcopy();
	}

	int fromref, condref, incrref, stmtref;
	fromref = mcopy();
	condref = mcopy();
	incrref = mcopy();
	stmtref = mcopy();
>>>>>>> 461d41d6
	if (fromref)
		mexpr();
	if (condref)
		mexpr();
	if (incrref)
		mexpr();
<<<<<<< HEAD

	if (enable_ind_var && !has_nested_for && incrref && satistifies_ind_var_pattern(incrref))
	{
		// Если инкремент удовлетворяет паттерну, и нет вложенных циклов, то алгоритм оптимизации следующий:
		// (это делается за отдельный проход по телу цикла)
		// Если внутри statement существует вырезка [iterator ± const], то по текущему значению mtc
		// создаем узлы TIndVar или TIndVarc, а вместо вырезок пишем TSliceInd
		// Также после цикла необходимо добавить IndVar += step * sizeof(element)
		//printf("\n\n %i %i\n\n", iterator, step);
		ind_vars_counter = 3; ind_vars_start = 1;
		for (int local_tc = tc; tree[local_tc] != TForEnd; local_tc++)
		{
			if (tree[local_tc] == TSliceident && tree[local_tc + 3] == TIdenttoval && tree[local_tc + 4] == iterator)
			{
				if (tree[local_tc + 5] == TExprend)
				{
					// Это вырезка a[iterator]

					// Добавляем в массив переменных вырезку
					int ind_var_number = ind_var_add(&tree[local_tc], 6);

					if (ind_vars[ind_var_number] == 0)
					{
						// Добавляем в оптимизированное дерево объявление индуцированной переменной
						mtotree(TIndVar);
						mtotree(ind_var_number);		// Номер индуцированной переменной
						mtotree(step * 4);				// Шаг инкремента
						for (int i = 0; i < 6; i++)		// Выражение для вырезки первого элемента
							mtotree(tree[local_tc + i]);
						ind_vars[ind_var_number] = 1;
					}

					// Заменяем в изначальном дереве вырезку на индуцированную вырезку
					tree[local_tc] = TSliceInd;
					tree[local_tc + 1] = ind_var_number;
					tree[local_tc + 2] = NOP;
					tree[local_tc + 3] = NOP;
					tree[local_tc + 4] = NOP;
				}
				else if (tree[local_tc + 5] == TConst && (tree[local_tc + 7] == LPLUS || tree[local_tc + 7] == LMINUS)
						 && tree[local_tc + 8] == TExprend)
				{
					// Это вырезка a[iterator ± const]

					// Добавляем в массив переменных вырезку
					int ind_var_number = ind_var_add(&tree[local_tc], 9);

					if (ind_vars[ind_var_number] == 0)
					{
						// Добавляем в оптимизированное дерево объявление индуцированной переменной
						mtotree(TIndVar);
						mtotree(ind_var_number);		// Номер индуцированной переменной
						mtotree(step * 4);				// Шаг инкремента
						for (int i = 0; i < 9; i++)		// Выражение для вырезки первого элемента
							mtotree(tree[local_tc + i]);
						ind_vars[ind_var_number] = 1;
					}

					// Заменяем в изначальном дереве вырезку на индуцированную вырезку
					tree[local_tc] = TSliceInd;
					tree[local_tc + 1] = ind_var_number;
					tree[local_tc + 2] = NOP;
					tree[local_tc + 3] = NOP;
					tree[local_tc + 4] = NOP;
					tree[local_tc + 5] = NOP;
					tree[local_tc + 6] = NOP;
					tree[local_tc + 7] = NOP;
				}
			}

		}
	}
=======
>>>>>>> 461d41d6
	mstatement();
}

void mstatement()
{
    t = tree[tc];
//  printf("stmt tc-1= %i tree[tc-1]= %i t= %i\n", tc-1, tree[tc-1], t);
    switch (t)
    {
        case TBegin:
            mcopy();
            mblock();
            break;
        case TIf:
        {
            int elseref;
            mcopy();
            elseref = mcopy();
            mexpr();
            mstatement();
            if (elseref)
                mstatement();
            break;
        }
        case TWhile:
        case TSwitch:
        case TCase:
            mcopy();
            mexpr();
            mstatement();
            break;
        case TDefault:
            mcopy();
        case TDo:
            mcopy();
            mstatement();
            mexpr();
            break;
        case TFor:
<<<<<<< HEAD
			opt_for_statement();
=======
        	opt_for_statement();
>>>>>>> 461d41d6
            break;
		case TForEnd:
			mcopy();
			break;
        case TLabel:
            mcopy();
            mcopy();
            mstatement();
            break;
        case TBreak:
        case TContinue:
        case TReturnvoid:
            mcopy();
            break;
        case TReturnval:
            mcopy();
            mcopy();
            mexpr();
            break;
        case TGoto:
        case TPrintid:
        case TGetid:
            mcopy();
            mcopy();
            do
            {
                t = mcopy();
            }while (t != 0);
            break;
            
        case TPrintf:
            mcopy();
            mcopy();   // sumsize
            operand(); // форматная строка
            do
            {
                mexpr();
            }while (tree[tc] != 0);
			mcopy();
            break;
            
        default:
            mexpr();
    }
}

void permute(int n1)
{
    int i, oldopnd1 = tree[tc+1], oldopnd2 = tree[tc+2], oldopnd3 = tree[tc+3];
//    printf("permute sp= %i n1= %i tc= %i op= %i opnd=%i\n", sp, n1, tc, op, opnd);
    for (i=tc+opnd-1; i>n1+opnd-1; i--)
        mtree[i] = mtree[i-opnd];
    mtree[n1] = op;
    if (opnd == 2)
        mtree[n1+1] = oldopnd1;
    if (opnd == 3)
    {
        mtree[n1+1] = oldopnd1;
        mtree[n1+2] = oldopnd2;
    }
    else if (opnd == 4)
    {
        mtree[n1+1] = oldopnd1;
        mtree[n1+2] = oldopnd2;
        mtree[n1+3] = oldopnd3;
    }
    tc  += opnd;
    mtc += opnd;
}

int operand()
{
    int i, n1, flag = 1;
    t = tree[tc];
    if (tree[tc] == NOP)
        mcopy();
    if (tree[tc] == ADLOGOR || tree[tc] == ADLOGAND)
    {
        mcopy();
        mcopy();
    }
    n1 = tc;
    t = tree[tc];
    if (t == TIdent)
    {
        mcopy();
        mcopy();
    }
    else if (t == TString || t == TStringc || t == TStringf)
    {
        int nstr;
        mcopy();
        nstr = mcopy();
        for (i=0; i<nstr; i++)
        {
            mcopy();
            mcopy();
        }
    }
    else if (t == TStringform)
    {
        int nstr;
        mcopy();
        nstr = mcopy();
        for (i=0; i<nstr; i++)
        {
            mcopy();
        }
    }
    else if (t == TSliceident)
    {
        mcopy();
        mcopy();             // displ
		mcopy();         	 // type
		mexpr();         	 // index
        while ((t = tree[tc]) == TSlice)
        {
            mcopy();
			mcopy();         // type
			mexpr();
        }
    }
	else if (t == TSliceInd)
	{
		mcopy();
		mcopy();
		while (tree[tc] == NOP)
			tc++;
	}
    else if (t == TCall1)
    {
        int npar;
        mcopy();
        npar = mcopy();
        for (i=0; i<npar; i++)
            mexpr(0);
        mcopy();          // CALL2
        mcopy();
    }
    else if (t == TBeginit)
    {
        int n;
        mcopy();
        n = mcopy();
        for (i=0; i<n; i++)
            mexpr();
    }
    else if (t == TStructinit)
    {
        int i, n;
        if (firststruct)
            firststruct = 0;
        else
            flag = 0;
        mcopy();
        n =  mcopy();
        for (i=0; i<n; i++)
            mexpr();
        firststruct = 1;
    }
    else if (t == TIdenttoval || t == TIdenttovalc || t == TIdenttovalf ||
             t == TIdenttoaddr || t == TConst || t == TConstc || t == TConstf)
    {
        mcopy();
        mcopy();
    }
    else if (t == TConstd || t == TIdenttovald || t == TSelect)
    {
        mcopy();
        mcopy();
        mcopy();
    }
    else
        flag = 0;

    return flag ? n1 : 0;
}

void mexpr()
{
    int wasopnd;
    while (1)
    {
		wasopnd = 0;
        while ( (stack[++sp] = operand() ) )
        {
            wasopnd = 1;
//            printf("sp= %i stack[sp]= %i\n", sp, stack[sp]);
        }
        sp--;
        if (tree[tc] == NOP)
            mcopy();
        op = tree[tc];
        if (op == TExprend)
        {
            mcopy();
            if (wasopnd)
                --sp;
            break;
        }
        else if ( (opnd = munop(op)) )
                if (wasopnd)
                    if (op == WIDEN1)
                        permute(stack[sp-1]);
                    else
                        permute(stack[sp]);
                else
                    mcopy(), mcopy();
        else if ( (opnd = mbinop(op)) )
                permute(stack[--sp]);
        
        else if ((op = tree[tc]) == TCondexpr)
        {
//            printf("Cond tc= %i sp= %i\n", tc, sp);
            opnd = 1;
            permute(stack[sp]);
            mexpr();
            mexpr();
        }
        else
            break;
    }
}
    
void init()
{
    int i, n;
    t = tree[tc];
    if (t == TBeginit)
    {
        mcopy();
        n = mcopy();
        for (i=0; i<n; i++)
            mexpr();
    }
    else if (t == TStructinit)
    {
        int i, n;
        mcopy();
        n = mcopy();
        for (i=0; i<n; i++)
            mexpr();
    }
    else
        mexpr();
}
void mblock()
{
    int i, n, all;
    do
    {
		switch (tree[tc])
        {
            case TFuncdef:
            {
                mcopy();     // TFucdef
                mcopy();
                mcopy();
                mcopy();     // TBegin
                mblock();
                break;
            }
                
            case TDeclarr:
            {
                mcopy();     // TDeclarr
                n= mcopy();
                for (i=0; i<n; i++)
                    mexpr();
                break;
            }
            case TDeclid:
            {
                mcopy();    // TDeclid
                mcopy();    // displ
                mcopy();    // type_elem
                mcopy();    // N
                all = mcopy();
                mcopy();    // iniproc
                mcopy();    // usual
                mcopy();    // instruct
                if (all)
                    init();
                break;
            }
            case NOP:
                mcopy();     // NOP
                break;
            case TStructbeg:
            case TStructend:
                mcopy();
                break;
                
            default:
                mstatement();
        }
    }
    while (tree[tc] != TEnd);
    mcopy();
}

void mipsopt()
{
    sp = -1;
    tc = 0;
    mtc = 0;
	ind_vars[1] = 0;
	ind_vars[2] = 0;
	ind_vars[3] = TExprend;
    mblock();
}<|MERGE_RESOLUTION|>--- conflicted
+++ resolved
@@ -259,16 +259,11 @@
 		}
 		temp_tc++;
 	}
-<<<<<<< HEAD
-	
-=======
-
->>>>>>> 461d41d6
+
 	if (tree[temp_tc] == TForEnd)
 		tree[flag_nested_for_ref] = 1;
 }
 
-<<<<<<< HEAD
 int satistifies_ind_var_pattern(int t)
 {
 	// В рамках оптимизации индуцированных переменных мы оптимизируем только
@@ -314,30 +309,13 @@
 	int incrref = mcopy();
 	/*int stmtref = */mcopy(); // Эта переменная вообще не нужна
 
-=======
-void opt_for_statement()
-{
-	mcopy();
-	if (check_nested_for)
-	{
-		mark_nested_for();
-		mcopy();
-	}
-
-	int fromref, condref, incrref, stmtref;
-	fromref = mcopy();
-	condref = mcopy();
-	incrref = mcopy();
-	stmtref = mcopy();
->>>>>>> 461d41d6
 	if (fromref)
 		mexpr();
 	if (condref)
 		mexpr();
 	if (incrref)
 		mexpr();
-<<<<<<< HEAD
-
+  
 	if (enable_ind_var && !has_nested_for && incrref && satistifies_ind_var_pattern(incrref))
 	{
 		// Если инкремент удовлетворяет паттерну, и нет вложенных циклов, то алгоритм оптимизации следующий:
@@ -409,8 +387,6 @@
 
 		}
 	}
-=======
->>>>>>> 461d41d6
 	mstatement();
 }
 
@@ -450,11 +426,7 @@
             mexpr();
             break;
         case TFor:
-<<<<<<< HEAD
-			opt_for_statement();
-=======
         	opt_for_statement();
->>>>>>> 461d41d6
             break;
 		case TForEnd:
 			mcopy();
